--- conflicted
+++ resolved
@@ -57,14 +57,10 @@
 plotter = PlotNotebook(frame)
 
 ncols=np.size(data,1)
-<<<<<<< HEAD
-heads= [str(i) for i in range(1,ncols)] if len(headings) != ncols else headings
-print heads
-=======
 heads= headings
 if len(headings) != ncols:
  heads=[str(i) for i in range(1,ncols)]
->>>>>>> f7344cee
+
 for i in range(1, ncols):
   ax = plotter.add(heads[i-1]).gca()
   ax.grid(True)
