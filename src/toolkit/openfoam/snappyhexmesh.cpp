--- conflicted
+++ resolved
@@ -105,14 +105,10 @@
   geodict["type"]="triSurfaceMesh";
   geodict["name"]=p_.name;
     //boost::filesystem::path x; x.f
-<<<<<<< HEAD
-  sHMDict.subDict("geometry")[p_.fileName->fileName().string()]=geodict;
-=======
   std::string fn=p_.fileName->fileName().string();
   if (!isalpha(fn[0]))
     fn="\""+fn+"\"";
   sHMDict.subDict("geometry")[fn]=geodict;
->>>>>>> 49ef8ad6
 
   OFDictData::dict castdict;
   OFDictData::list levels;
