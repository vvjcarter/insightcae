# 
# This file is part of Insight CAE, a workbench for Computer-Aided Engineering 
# Copyright (C) 2014  Hannes Kroeger <hannes@kroegeronline.net>
#
# This program is free software; you can redistribute it and/or modify
# it under the terms of the GNU General Public License as published by
# the Free Software Foundation; either version 2 of the License, or
# (at your option) any later version.
#
# This program is distributed in the hope that it will be useful,
# but WITHOUT ANY WARRANTY; without even the implied warranty of
# MERCHANTABILITY or FITNESS FOR A PARTICULAR PURPOSE.  See the
# GNU General Public License for more details.
#
# You should have received a copy of the GNU General Public License along
# with this program; if not, write to the Free Software Foundation, Inc.,
# 51 Franklin Street, Fifth Floor, Boston, MA 02110-1301 USA.
#
#

project(toolkit)

set(toolkit_SOURCES
    base/toolkitversion.cpp
    base/analysis.cpp
    base/cacheableentity.cpp
    base/cacheableentityhashes.cpp
    base/parameter.cpp
    base/exception.cpp
    base/externalprocess.cpp
    base/filewatcher.cpp
    base/tools.cpp
    base/latextools.cpp
    base/linearalgebra.cpp
    base/resultelement.cpp
    base/resultelementcollection.cpp
    base/resultset.cpp
    base/global.cpp
    base/softwareenvironment.cpp
    base/stltools.cpp
    base/parameterset.cpp
    base/analysisstepcontrol.cpp
    base/plottools.cpp
    base/vtktools.cpp
    base/caseelement.cpp
    base/case.cpp
    base/units.cpp
    base/vtkrendering.cpp
    base/remotelocation.cpp
    base/remoteexecution.cpp
    base/remoteserverlist.cpp
    base/taskspoolerinterface.cpp
    base/mountremote.cpp
    base/outputanalyzer.cpp
    base/filecontainer.cpp

    base/progressdisplayer.cpp

    base/progressdisplayer/textprogressdisplayer.cpp
    base/progressdisplayer/combinedprogressdisplayer.cpp
    base/progressdisplayer/prefixedprogressdisplayer.cpp
    base/progressdisplayer/convergenceanalysisdisplayer.cpp

    base/parameters/simpleparameter.cpp
    base/parameters/pathparameter.cpp
    base/parameters/selectionparameter.cpp
    base/parameters/doublerangeparameter.cpp
    base/parameters/arrayparameter.cpp
    base/parameters/matrixparameter.cpp
    base/parameters/simpledimensionedparameter.cpp
    base/parameters/subsetparameter.cpp
    base/parameters/selectablesubsetparameter.cpp

    base/resultelements/fileresult.cpp
    base/resultelements/image.cpp
    base/resultelements/numericalresult.cpp
    base/resultelements/tabularresult.cpp
    base/resultelements/scalarresult.cpp
    base/resultelements/vectorresult.cpp
    base/resultelements/comment.cpp
    base/resultelements/attributeresulttable.cpp
    base/resultelements/resultsection.cpp
    base/resultelements/chart.cpp
    base/resultelements/chartrenderer.cpp
    base/resultelements/polarchart.cpp
    base/resultelements/polarchartrenderer.cpp
    base/resultelements/gnuplotpolarchartrenderer.cpp
    base/resultelements/contourchart.cpp
    
    openfoam/ofenvironment.cpp
    openfoam/ofes.cpp
    openfoam/blockmesh_templates.cpp
    openfoam/openfoamanalysis.cpp
    openfoam/openfoamcase.cpp
    openfoam/snappyhexmesh.cpp
    openfoam/cfmesh.cpp
    openfoam/openfoamdict.cpp
    openfoam/openfoamboundarydict.cpp
    openfoam/openfoamtools.cpp
    openfoam/blockmesh.cpp
    openfoam/fielddata.cpp
    openfoam/paraview.cpp
    openfoam/stretchtransformation.cpp
    openfoam/solveroutputanalyzer.cpp
    openfoam/blockmeshoutputanalyzer.cpp
    openfoam/snappyhexmeshoutputanalyzer.cpp
    openfoam/ofdicts.cpp


    openfoam/caseelements/openfoamcaseelement.cpp
    openfoam/caseelements/turbulencemodel.cpp

    openfoam/caseelements/basic/thermodynamicmodel.cpp
    openfoam/caseelements/basic/rasmodel.cpp
    openfoam/caseelements/basic/lesmodel.cpp
    openfoam/caseelements/basic/decomposepardict.cpp
    openfoam/caseelements/basic/cellsetoption_selection.cpp
    openfoam/caseelements/basic/gravity.cpp
    openfoam/caseelements/basic/minimumtimesteplimit.cpp
    openfoam/caseelements/basic/mirrormesh.cpp
    openfoam/caseelements/basic/setfieldsconfiguration.cpp
    openfoam/caseelements/basic/volumedrag.cpp
    openfoam/caseelements/basic/fixedvalueconstraint.cpp
    openfoam/caseelements/basic/source.cpp
    openfoam/caseelements/basic/mrfzone.cpp
    openfoam/caseelements/basic/passivescalar.cpp
    openfoam/caseelements/basic/pressuregradientsource.cpp
    openfoam/caseelements/basic/constantpressuregradientsource.cpp
    openfoam/caseelements/basic/transportmodel.cpp
    openfoam/caseelements/basic/singlephasetransportmodel.cpp
    openfoam/caseelements/basic/twophasetransportproperties.cpp
    openfoam/caseelements/basic/cavitationtwophasetransportproperties.cpp
    openfoam/caseelements/basic/porouszone.cpp
    openfoam/caseelements/basic/limitquantities.cpp
    openfoam/caseelements/basic/customdictentries.cpp
    openfoam/caseelements/basic/copyfiles.cpp
    openfoam/caseelements/basic/srfoption.cpp
    openfoam/caseelements/basic/providefields.cpp
    openfoam/caseelements/basic/rangeweightfield.cpp
    openfoam/caseelements/basic/wallheatflux.cpp

    openfoam/caseelements/numerics/pimplesettings.cpp
    openfoam/caseelements/numerics/fvnumerics.cpp
    openfoam/caseelements/numerics/fanumerics.cpp
    openfoam/caseelements/numerics/tetfemnumerics.cpp
    openfoam/caseelements/numerics/meshingnumerics.cpp
    openfoam/caseelements/numerics/potentialfoamnumerics.cpp
    openfoam/caseelements/numerics/laplacianfoamnumerics.cpp
    openfoam/caseelements/numerics/steadyincompressiblenumerics.cpp
    openfoam/caseelements/numerics/unsteadyincompressiblenumerics.cpp
    openfoam/caseelements/numerics/steadycompressiblenumerics.cpp
    openfoam/caseelements/numerics/unsteadycompressiblenumerics.cpp
    openfoam/caseelements/numerics/potentialfreesurfacefoamnumerics.cpp
    openfoam/caseelements/numerics/scalartransportfoamnumerics.cpp
    openfoam/caseelements/numerics/simpledymfoamnumerics.cpp
    openfoam/caseelements/numerics/cavitatingfoamnumerics.cpp
    openfoam/caseelements/numerics/interfoamnumerics.cpp
    openfoam/caseelements/numerics/ltsinterfoamnumerics.cpp
    openfoam/caseelements/numerics/interphasechangefoamnumerics.cpp
    openfoam/caseelements/numerics/reactingfoamnumerics.cpp
    openfoam/caseelements/numerics/reactingparcelfoamnumerics.cpp
    openfoam/caseelements/numerics/buoyantsimplefoamnumerics.cpp
    openfoam/caseelements/numerics/buoyantpimplefoamnumerics.cpp
    openfoam/caseelements/numerics/fsidisplacementextrapolationnumerics.cpp
    openfoam/caseelements/numerics/magneticfoamnumerics.cpp
    openfoam/caseelements/numerics/chtmultiregionnumerics.cpp

    openfoam/caseelements/boundarycondition.cpp
    openfoam/caseelements/boundaryconditions/boundarycondition_heat.cpp
    openfoam/caseelements/boundaryconditions/boundarycondition_meshmotion.cpp
    openfoam/caseelements/boundaryconditions/boundarycondition_multiphase.cpp
    openfoam/caseelements/boundaryconditions/boundarycondition_turbulence.cpp

    openfoam/caseelements/boundaryconditions/turbulentvelocityinletbc.cpp
    openfoam/caseelements/boundaryconditions/potentialfreesurfacebc.cpp
    openfoam/caseelements/boundaryconditions/wallbc.cpp
    openfoam/caseelements/boundaryconditions/pressureoutletbc.cpp
    openfoam/caseelements/boundaryconditions/simplebc.cpp
    openfoam/caseelements/boundaryconditions/symmetrybc.cpp
    openfoam/caseelements/boundaryconditions/emptybc.cpp
    openfoam/caseelements/boundaryconditions/cyclicpairbc.cpp
    openfoam/caseelements/boundaryconditions/ggibcbase.cpp
    openfoam/caseelements/boundaryconditions/ggibc.cpp
    openfoam/caseelements/boundaryconditions/cyclicggibc.cpp
    openfoam/caseelements/boundaryconditions/overlapggibc.cpp
    openfoam/caseelements/boundaryconditions/mixingplaneggibc.cpp
    openfoam/caseelements/boundaryconditions/suctioninletbc.cpp
    openfoam/caseelements/boundaryconditions/massflowbc.cpp
    openfoam/caseelements/boundaryconditions/mappedvelocityinletbc.cpp
    openfoam/caseelements/boundaryconditions/velocityinletbc.cpp
    openfoam/caseelements/boundaryconditions/exptdatainletbc.cpp
    openfoam/caseelements/boundaryconditions/compressibleinletbc.cpp

    openfoam/caseelements/dynamicmesh/dynamicmesh.cpp
    openfoam/caseelements/dynamicmesh/velocitytetfemmotionsolver.cpp
    openfoam/caseelements/dynamicmesh/displacementfvmotionsolver.cpp
    openfoam/caseelements/dynamicmesh/solidbodymotiondynamicmesh.cpp
    openfoam/caseelements/dynamicmesh/rigidbodymotiondynamicmesh.cpp

    openfoam/caseelements/turbulencemodelcaseelements.cpp
    openfoam/caseelements/analysiscaseelements.cpp
    openfoam/caseelements/thermophysicalcaseelements.cpp
    openfoam/caseelements/electromagneticscaseelements.cpp

    code_aster/caexportfile.cpp
    code_aster/codeasterrun.cpp
    code_aster/casolveroutputanalyzer.cpp
)

if( "${INSIGHT_CHARTRENDERER}" STREQUAL "gnuplot" )
    list(APPEND toolkit_SOURCES base/resultelements/gnuplotrenderer.cpp)
    add_definitions(-DCHART_RENDERER_GNUPLOT)
elseif("${INSIGHT_CHARTRENDERER}" STREQUAL "matplotlib" )
    list(APPEND toolkit_SOURCES base/resultelements/matplotlibrenderer.cpp)
    add_definitions(-DCHART_RENDERER_MATPLOTLIB)
endif()

IF(INSIGHT_BUILD_PYTHONBINDINGS)
  LIST(APPEND toolkit_SOURCES
   base/pythonanalysis.cpp
   base/pythoninterface.cpp
  )
ENDIF()


find_package(OpenSSL)

find_package(PkgConfig REQUIRED)
pkg_check_modules(poppler-cpp REQUIRED IMPORTED_TARGET poppler-cpp)

file(GLOB_RECURSE toolkit_HEADERS "*.h")

link_directories(${Boost_LIBRARY_DIR})
add_library(toolkit SHARED ${toolkit_SOURCES} ${toolkit_HEADERS})
<<<<<<< HEAD
set(toolkit_LINK_LIBS
    ${Boost_LIBRARIES}
    ${ARMADILLO_LIBRARY}
    GSL::gsl GSL::gslcblas
    OpenSSL::SSL
    ${VTK_LIBRARIES}
    )
if (PYTHONLIBS_FOUND)
    list(toolkit_LINK_LIBS APPEND ${PYTHON_LIBRARIES})
endif()
target_link_libraries(toolkit ${toolkit_LINK_LIBS})

target_include_directories(toolkit 
  PUBLIC ${VTK_INCLUDE_DIRS}
=======
#set_target_properties(toolkit PROPERTIES LINK_FLAGS "-Wl,--no-as-needed")

target_link_libraries(toolkit
    ${PYTHON_LIBRARIES}
    ${Boost_LIBRARIES}
    ${ARMADILLO_LIBRARY}
    PkgConfig::poppler-cpp
    GSL::gsl GSL::gslcblas
    OpenSSL::SSL
    vtkHeaders
)

target_include_directories(toolkit
>>>>>>> 49ef8ad6
  PUBLIC ${PYTHON_INCLUDE_DIR}
  PUBLIC ${Boost_INCLUDE_DIR}
  PUBLIC ${ARMADILLO_INCLUDE_DIRS}
  PUBLIC $<BUILD_INTERFACE:${CMAKE_CURRENT_SOURCE_DIR}> $<INSTALL_INTERFACE:include/insightcae>
  PUBLIC $<BUILD_INTERFACE:${CMAKE_CURRENT_BINARY_DIR}>
  )


add_library(toolkitHeaders INTERFACE)
get_target_property(toolkit_INCLUDE_DIRS toolkit INCLUDE_DIRECTORIES)
message(STATUS "toolkit_INCLUDE_DIRS ${toolkit_INCLUDE_DIRS}")
target_include_directories(toolkitHeaders INTERFACE ${toolkit_INCLUDE_DIRS})


set(EXPORT_OPTS "-Wl,--no-as-needed -Wl,--copy-dt-needed-entries")

macro(linkToolkitVtk2Exe target OnOffscreen)
    target_link_libraries(${target} toolkit vtk${OnOffscreen} )
    set_target_properties(${target} PROPERTIES LINK_FLAGS ${EXPORT_OPTS})
endmacro()

macro(buildLibraryList VTK_LIB_LIST)
    set(LIBRARY_LIST "")
    foreach (_l ${VTK_LIB_LIST})
        get_filename_component(_ln ${_l} NAME)
        if (LIBRARY_LIST)
            set(LIBRARY_LIST "${LIBRARY_LIST}, \"${_ln}\"")
        else()
            set(LIBRARY_LIST "\"${_ln}\"")
        endif()
    endforeach()
    set(LIBRARY_LIST "${LIBRARY_LIST}, \"libtoolkit.so\"")
endmacro()



buildLibraryList("${VTK_OFFSCREEN_LIBRARIES}")
configure_file(sharedLibraryLoader.cpp.in ${CMAKE_CURRENT_BINARY_DIR}/toolkitVtkOffscreenLoader.cpp @ONLY)
add_library(toolkitVtkOffscreenLoader SHARED toolkitVtkOffscreenLoader.cpp)
set_target_properties(toolkitVtkOffscreenLoader PROPERTIES LINK_FLAGS ${EXPORT_OPTS})
install(
    TARGETS toolkitVtkOffscreenLoader # EXPORT toolkit_targets
    LIBRARY DESTINATION lib
    COMPONENT ${INSIGHT_INSTALL_COMPONENT}
    )

buildLibraryList("${VTK_ONSCREEN_LIBRARIES}")
configure_file(sharedLibraryLoader.cpp.in ${CMAKE_CURRENT_BINARY_DIR}/toolkitVtkOnscreenLoader.cpp @ONLY)
add_library(toolkitVtkOnscreenLoader SHARED toolkitVtkOnscreenLoader.cpp)
set_target_properties(toolkitVtkOnscreenLoader PROPERTIES LINK_FLAGS ${EXPORT_OPTS})
install(
    TARGETS toolkitVtkOnscreenLoader # EXPORT toolkit_targets
    LIBRARY DESTINATION lib
    COMPONENT ${INSIGHT_INSTALL_COMPONENT}
    )

macro(linkToolkitVtk2ShLib target OnOffscreen)
    target_link_libraries(${target} toolkitHeaders toolkitVtk${OnOffscreen}Loader )
endmacro()

macro(linkToolkitVtk target OnOffscreen)
    target_link_libraries(${target} toolkit vtk${OnOffscreen} )
    set_target_properties(${target} PROPERTIES LINK_FLAGS "-Wl,--no-as-needed -Wl,--copy-dt-needed-entries")
endmacro()


macro(linkToolkit_OF_Exe target)
 version_list_OF()
 foreach (_ofvers ${OF_VERSIONS})
  if (${_ofvers}_FOUND)
   linkToolkitVtk(${target}${_ofvers} Offscreen)
  endif()
 endforeach()
endmacro()


macro(linkToolkit_OF_ShLib target)
 version_list_OF()
 foreach (_ofvers ${OF_VERSIONS})
  if (${_ofvers}_FOUND)
   linkToolkitVtk2ShLib(${target}${_ofvers} Offscreen)
  endif()
 endforeach()
endmacro()




install_shared_file(gri_species openfoam/caseelements/gri.species thermophysical)

add_PDL(toolkit "${toolkit_HEADERS}")


if (INSIGHT_DEVELOPMENT_FILES)
    install(
        TARGETS toolkit EXPORT toolkit_targets
        LIBRARY DESTINATION lib
        COMPONENT ${INSIGHT_INSTALL_COMPONENT}
        )
    export(EXPORT toolkit_targets
      FILE "${INSIGHT_CMAKE_CONFIG_DIR_BIN}/InsightCAEToolkitTarget.cmake"
      NAMESPACE insight::
    )
    install(EXPORT toolkit_targets
      FILE InsightCAEToolkitTarget.cmake
      NAMESPACE insight::
      DESTINATION ${INSIGHT_ConfigPackageLocation}
    )
else()
   install(
        TARGETS toolkit
	LIBRARY DESTINATION lib
	COMPONENT ${INSIGHT_INSTALL_COMPONENT}
        )
endif()

IF(INSIGHT_BUILD_PYTHONBINDINGS)
    ADD_CUSTOM_COMMAND(
        OUTPUT toolkit_swigpyrun.timestamp
        COMMAND "${SWIG_EXECUTABLE}" -python -external-runtime
        COMMAND touch toolkit_swigpyrun.timestamp
        WORKING_DIRECTORY ${CMAKE_CURRENT_BINARY_DIR}
    )
    ADD_CUSTOM_TARGET( toolkit_swigpyrun DEPENDS toolkit_swigpyrun.timestamp
            COMMENT "Checking for swigpyrun.h generation" )
    ADD_DEPENDENCIES( toolkit toolkit_swigpyrun )
ENDIF()



## pull-in modules for VTK on/offscreen in toolkit python wrapper
IF(INSIGHT_BUILD_PYTHONBINDINGS)
  foreach(_variant Offscreen Onscreen)
      set(TARGETNAME vtkPy${_variant})
      set(PYTARGET ${TARGETNAME}_python)
      set(IFFILE ${CMAKE_CURRENT_BINARY_DIR}/${TARGETNAME}.i)
      set_property(SOURCE ${IFFILE} PROPERTY CPLUSPLUS ON)
      set_property(SOURCE ${IFFILE} PROPERTY SWIG_MODULE_NAME ${TARGETNAME})

      file(WRITE ${CMAKE_CURRENT_BINARY_DIR}/${TARGETNAME}.i "
%module ${TARGETNAME}
%{
#include <iostream>
%}
%pythonbegin %{
import os,sys
sys.setdlopenflags(os.RTLD_LAZY | os.RTLD_GLOBAL)
%}
")

      swig_add_library(${PYTARGET}
          LANGUAGE python
          SOURCES ${IFFILE})
      target_link_libraries(${PYTARGET} vtk${_variant})
      set_target_properties(${PYTARGET}
          PROPERTIES LIBRARY_OUTPUT_DIRECTORY ${CMAKE_SWIG_OUTDIR}
          )
    #  set_target_properties(${PYTARGET}
    #      PROPERTIES LINK_WHAT_YOU_USE TRUE # has no effect...
    #      )
      SET_TARGET_PROPERTIES(${PYTARGET} PROPERTIES LINK_FLAGS "-Wl,--no-as-needed")
      INSTALL ( FILES ${CMAKE_SWIG_OUTDIR}/_${PYTARGET}.so DESTINATION ${INSIGHT_INSTALL_PYTHON_PATH_REL}/Insight COMPONENT ${INSIGHT_INSTALL_COMPONENT})
      INSTALL ( FILES ${CMAKE_SWIG_OUTDIR}/${TARGETNAME}.py DESTINATION ${INSIGHT_INSTALL_PYTHON_PATH_REL}/Insight COMPONENT ${INSIGHT_INSTALL_COMPONENT})
  endforeach()
ENDIF()

add_pybindings(toolkit "toolkit.i" toolkit)


add_subdirectory(openfoam/tests)

#install(FILES ${CMAKE_CURRENT_BINARY_DIR}/${SWIG_RUNTIME} DESTINATION include/toolkit)<|MERGE_RESOLUTION|>--- conflicted
+++ resolved
@@ -232,24 +232,6 @@
 
 link_directories(${Boost_LIBRARY_DIR})
 add_library(toolkit SHARED ${toolkit_SOURCES} ${toolkit_HEADERS})
-<<<<<<< HEAD
-set(toolkit_LINK_LIBS
-    ${Boost_LIBRARIES}
-    ${ARMADILLO_LIBRARY}
-    GSL::gsl GSL::gslcblas
-    OpenSSL::SSL
-    ${VTK_LIBRARIES}
-    )
-if (PYTHONLIBS_FOUND)
-    list(toolkit_LINK_LIBS APPEND ${PYTHON_LIBRARIES})
-endif()
-target_link_libraries(toolkit ${toolkit_LINK_LIBS})
-
-target_include_directories(toolkit 
-  PUBLIC ${VTK_INCLUDE_DIRS}
-=======
-#set_target_properties(toolkit PROPERTIES LINK_FLAGS "-Wl,--no-as-needed")
-
 target_link_libraries(toolkit
     ${PYTHON_LIBRARIES}
     ${Boost_LIBRARIES}
@@ -261,7 +243,6 @@
 )
 
 target_include_directories(toolkit
->>>>>>> 49ef8ad6
   PUBLIC ${PYTHON_INCLUDE_DIR}
   PUBLIC ${Boost_INCLUDE_DIR}
   PUBLIC ${ARMADILLO_INCLUDE_DIRS}
