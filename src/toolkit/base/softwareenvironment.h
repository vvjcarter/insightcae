--- conflicted
+++ resolved
@@ -34,7 +34,6 @@
 #include "base/externalprocess.h"
 
 #include "boost/process.hpp"
-#include "boost/asio/io_service.hpp"
 
 #include "base/exception.h"
 
@@ -45,27 +44,7 @@
 class SoftwareEnvironment
 {
 
-<<<<<<< HEAD
-    std::shared_ptr<boost::process::child> process;
-
-    Job();
-
-    void runAndTransferOutput
-    (
-        std::vector<std::string>* pstdout = nullptr,
-        std::vector<std::string>* pstderr = nullptr
-    );
-
-    void ios_run_with_interruption();
-  };
-
- typedef std::shared_ptr<Job> JobPtr;
-
-private:
-  
-=======
 private:  
->>>>>>> 49ef8ad6
   std::string executionMachine_;
 
 public:
