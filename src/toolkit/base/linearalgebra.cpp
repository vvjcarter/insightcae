/*
 * This file is part of Insight CAE, a workbench for Computer-Aided Engineering 
 * Copyright (C) 2014  Hannes Kroeger <hannes@kroegeronline.net>
 *
 * This program is free software; you can redistribute it and/or modify
 * it under the terms of the GNU General Public License as published by
 * the Free Software Foundation; either version 2 of the License, or
 * (at your option) any later version.
 *
 * This program is distributed in the hope that it will be useful,
 * but WITHOUT ANY WARRANTY; without even the implied warranty of
 * MERCHANTABILITY or FITNESS FOR A PARTICULAR PURPOSE.  See the
 * GNU General Public License for more details.
 *
 * You should have received a copy of the GNU General Public License along
 * with this program; if not, write to the Free Software Foundation, Inc.,
 * 51 Franklin Street, Fifth Floor, Boston, MA 02110-1301 USA.
 *
 */

#include <stdio.h>
#include <math.h>

#include "linearalgebra.h"
#include "boost/lexical_cast.hpp"
#include "boost/tuple/tuple.hpp"
#include "boost/format.hpp"
#include "base/exception.h"

// #include "minpack.h"
// #include <dlib/optimization.h>

using namespace arma;
using namespace boost;

namespace insight
{
  
void insight_gsl_error_handler
(
 const char* reason,
 const char*,
 int,
 int
)
{
  throw insight::Exception("Error in GSL subroutine: "+std::string(reason));
}

GSLExceptionHandling::GSLExceptionHandling()
{
  oldHandler_ = gsl_set_error_handler(&insight_gsl_error_handler);
}

GSLExceptionHandling::~GSLExceptionHandling()
{
  gsl_set_error_handler(oldHandler_);
}
  
mat vec3(double x, double y, double z)
{
  mat v;
  v << x <<endr << y << endr << z <<endr;
  return v;
}

arma::mat tensor3(
  double xx, double xy, double xz,
  double yx, double yy, double yz,
  double zx, double zy, double zz
)
{
  mat v;
  v 
    << xx << xy <<  xz <<endr
    << yx << yy <<  yz <<endr
    << zx << zy <<  zz <<endr;
    
  return v;
}

mat vec2(double x, double y)
{
  mat v;
  v << x <<endr << y << endr;
  return v;
}


mat rotMatrix( double theta, mat u )
{
    double s=sin(theta);
    double c=cos(theta);
    double ux=u[0];
    double uy=u[1];
    double uz=u[2];
    mat m;
    m << ux*ux+(1-ux*ux)*c << ux*uy*(1-c)-uz*s << ux*uz*(1-c)+uy*s << endr
      << ux*uy*(1-c)+uz*s << uy*uy+(1-uy*uy)*c << uy*uz*(1-c)-ux*s << endr
      << ux*uz*(1-c)-uy*s << uy*uz*(1-c)+ux*s << uz*uz+(1-uz*uz)*c << endr;
    return m;
}

arma::mat rotated( const arma::mat&p, double theta, const arma::mat& axis, const arma::mat& p0 )
{
    return p0 + rotMatrix(theta, axis)*(p-p0);
}

std::string toStr(const arma::mat& v3)
{
  std::string s="";
  for (int i=0; i<3; i++)
    s+=" "+lexical_cast<std::string>(v3(i));
  return s+" ";
}

arma::mat linearRegression(const arma::mat& y, const arma::mat& x)
{
  return solve(x.t()*x, x.t()*y);
}

arma::mat polynomialRegression(const arma::mat& y, const arma::mat& x, int maxorder, int minorder)
{
  arma::mat xx(x.n_rows, maxorder-minorder);
  for (int i=0; i<maxorder-minorder; i++)
    xx.col(i)=pow(x, minorder+i);
  return linearRegression(y, xx);
}

double evalPolynomial(double x, const arma::mat& coeffs)
{
  double y=0;
  for (int k=0; k<coeffs.n_elem; k++)
  {
    int p=coeffs.n_elem-k-1;
    y+=coeffs(k)*pow(x,p);
  }
  return y;
}

typedef boost::tuple<RegressionModel&, const arma::mat&, const arma::mat&> RegressionData;

double f_nonlinearRegression(const gsl_vector * p, void * params)
{
  RegressionData* md = static_cast<RegressionData*>(params);
  
  RegressionModel& m = boost::get<0>(*md);
  const arma::mat& y = boost::get<1>(*md);
  const arma::mat& x = boost::get<2>(*md);
  
  m.setParameters(p->data);
  
  return m.computeQuality(y, x);
}

RegressionModel::~RegressionModel()
{
}

void RegressionModel::getParameters(double* params) const
{
  throw insight::Exception("not implemented!");
}

arma::mat RegressionModel::weights(const arma::mat& x) const
{
  return ones(x.n_rows);
}

double RegressionModel::computeQuality(const arma::mat& y, const arma::mat& x) const
{
  double q=0.0;
  arma::mat w=weights(x);
  for (int r=0; r<y.n_rows; r++)
  {
    q +=  w(r) * pow(norm( y.row(r) - evaluateObjective(x.row(r)), 2 ), 2);
  }
  return q;
}


double nonlinearRegression(const arma::mat& y, const arma::mat& x,RegressionModel& model, double tol)
{
    try
    {
        const gsl_multimin_fminimizer_type *T =
            gsl_multimin_fminimizer_nmsimplex;
        gsl_multimin_fminimizer *s = NULL;
        gsl_vector *ss, *p;
        gsl_multimin_function minex_func;

        size_t iter = 0;
        int status;
        double size;

        /* Starting point */
        p = gsl_vector_alloc (model.numP());
        //gsl_vector_set_all (p, 1.0);
        model.setInitialValues(p->data);

        /* Set initial step sizes to 0.1 */
        ss = gsl_vector_alloc (model.numP());
        gsl_vector_set_all (ss, 0.1);

        /* Initialize method and iterate */
        RegressionData param(model, y, x);
        minex_func.n = model.numP();
        minex_func.f = f_nonlinearRegression;
        minex_func.params = (void*) (&param);

        s = gsl_multimin_fminimizer_alloc (T, model.numP());
        gsl_multimin_fminimizer_set (s, &minex_func, p, ss);

        do
        {
            iter++;
            status = gsl_multimin_fminimizer_iterate(s);

            if (status)
                break;

            size = gsl_multimin_fminimizer_size (s);
            status = gsl_multimin_test_size (size, tol);

        }
        while (status == GSL_CONTINUE && iter < 1000);

        model.setParameters(s->x->data);

        gsl_vector_free(p);
        gsl_vector_free(ss);
        gsl_multimin_fminimizer_free (s);

        return model.computeQuality(y, x);
    }
    catch (...)
    {
        std::ostringstream os;
        os<<"x=["<<x.t()<<"]\ty=["<<y.t()<<"]";
        throw insight::Exception("nonlinearRegression(): Failed to do regression.\nSupplied data: "+os.str());
    }

    return DBL_MAX;
}

#include <gsl/gsl_errno.h>
#include <gsl/gsl_roots.h>

Objective1D::~Objective1D()
{
}


double F_obj(double x, void *param)
{
  const Objective1D& model=*static_cast<Objective1D*>(param);
  return model(x);
}

double nonlinearSolve1D(const Objective1D& model, double x_min, double x_max)
{
  int i, times, status;
  gsl_function f;
  gsl_root_fsolver *workspace_f;
  double x, x_l, x_r;

 
  workspace_f = gsl_root_fsolver_alloc(gsl_root_fsolver_bisection);

  f.function = &F_obj;
  f.params = const_cast<void *>(static_cast<const void*>(&model));

  x_l = x_min;
  x_r = x_max;

  gsl_root_fsolver_set(workspace_f, &f, x_l, x_r);

  for(times = 0; times < 100; times++)
  {
      status = gsl_root_fsolver_iterate(workspace_f);

      x_l = gsl_root_fsolver_x_lower(workspace_f);
      x_r = gsl_root_fsolver_x_upper(workspace_f);

      status = gsl_root_test_interval(x_l, x_r, 1.0e-13, 1.0e-20);
      if(status != GSL_CONTINUE)
      {
	  break;
      }
  }

  gsl_root_fsolver_free(workspace_f);

  return x_l;
}

double F_min_obj(const gsl_vector* x, void *param)
{
  const Objective1D& model=*static_cast<Objective1D*>(param);
  cout<<"ITER: X="<<x->data[0]<<" F="<<model(x->data[0])<<endl;
  return model(x->data[0]);
}


double nonlinearMinimize1D(const Objective1D& model, double x_min, double x_max)
{
  try
  {
    const gsl_multimin_fminimizer_type *T = 
      gsl_multimin_fminimizer_nmsimplex;
    gsl_multimin_fminimizer *s = NULL;
    gsl_vector *ss, *p;
    gsl_multimin_function minex_func;

    size_t iter = 0;
    int status;
    double size;

    /* Starting point */
    p = gsl_vector_alloc (1);
    gsl_vector_set_all (p, 0.5*(x_min+x_max));

    /* Set initial step sizes to 0.1 */
    ss = gsl_vector_alloc (1);
    gsl_vector_set_all (ss, 0.1);

    /* Initialize method and iterate */
    minex_func.n = 1;
    minex_func.f = &F_min_obj;
    minex_func.params = const_cast<void *>(static_cast<const void*>(&model));

    s = gsl_multimin_fminimizer_alloc (T, 1);
    gsl_multimin_fminimizer_set (s, &minex_func, p, ss);

    do
      {
	iter++;
	status = gsl_multimin_fminimizer_iterate(s);
	
	if (status) 
	  break;

	size = gsl_multimin_fminimizer_size (s);
	status = gsl_multimin_test_size (size, 1e-3);

// 	if (status == GSL_SUCCESS)
// 	  {
// 	    printf ("converged to minimum at\n");
// 	  }

// 	printf ("%5d %10.3e %10.3e f() = %7.3f size = %.3f\n", 
// 		iter,
// 		gsl_vector_get (s->x, 0), 
// 		s->fval, size);
      }
    while (status == GSL_CONTINUE && iter < 100);
    
    double solution=s->x->data[0];
//     model.setParameters(s->x->data);
    
    gsl_vector_free(p);
    gsl_vector_free(ss);
    gsl_multimin_fminimizer_free (s);

    return solution; //model.computeQuality(y, x);
  }
  catch (...)
  {
    std::ostringstream os;
//     os<<"x=["<<x.t()<<"]\ty=["<<y.t()<<"]";
    throw insight::Exception("nonlinearMinimize1D(): Failed to do regression.\nSupplied data: "+os.str());
  }
  
  return DBL_MAX;
}


ObjectiveND::~ObjectiveND()
{}

typedef boost::tuple<const ObjectiveND&> nonlinearMinimizeNDData;

double f_nonlinearMinimizeND(const gsl_vector * p, void * params)
{
  nonlinearMinimizeNDData* md = static_cast<nonlinearMinimizeNDData*>(params);
  
  const ObjectiveND& m = boost::get<0>(*md);
  
  arma::mat x=arma::zeros(m.numP());
  for (int i=0; i<x.n_elem; i++)
  {
      x(i) = gsl_vector_get (p, i);
  }
  
  return m(x);
}

// const ObjectiveND* minpack_params;
// void f_nonlinearMinimizeND2(int *n, double *p, double *fvec, int *iflag)
// {
//   
//   const ObjectiveND& m = *minpack_params;
//   
//   if (*n != m.numP())
//     throw insight::Exception("incompatible!");
//   
//   arma::mat x=arma::zeros(m.numP());
//   for (int i=0; i<x.n_elem; i++)
//   {
//       x(i) = p[i];
//   }
//   
// 
//     std::cerr<<"F="<<m(x)<<std::endl;
//   if (*iflag == 0) {
//     /*      insert print statements here when nprint is positive. */
//     /* if the nprint parameter to lmder is positive, the function is
//        called every nprint iterations with iflag=0, so that the
//        function may perform special operations, such as printing
//        residuals. */
//     return;
//   }
// 
//   fvec[0]=m(x);
// }

// typedef dlib::matrix<double,0,1> column_vector;
// class f_nonlinearMinimizeND3
// {
// public:
//   const ObjectiveND* obj_;
//   f_nonlinearMinimizeND3(const ObjectiveND* obj): obj_(obj) {}
//   double operator()(const column_vector& arg) const
//   {
//     arma::mat p = arma::zeros(obj_->numP());
//     for (int i=0; i<obj_->numP(); i++) p(i)=arg(i);
//     double resi=(*obj_)(p);
//     std::cerr<<"resi="<<resi<<std::endl;
//     return resi;
//   }
// };
    
arma::mat nonlinearMinimizeND(const ObjectiveND& model, const arma::mat& x0, double tol, const arma::mat& steps)
{
//   int n=model.numP();
//   column_vector starting_point(n);
//   for (int i=0; i<n; i++) starting_point(i)=x0(i);
//   double r = dlib::find_min_bobyqa(
//     f_nonlinearMinimizeND3(&model), 
//     starting_point, 
//     10,    // number of interpolation points
//     dlib::uniform_matrix<double>(n,1, -1e100),  // lower bound constraint
//     dlib::uniform_matrix<double>(n,1, 1e100),   // upper bound constraint
//     10,    // initial trust region radius
//     1e-6,  // stopping trust region radius
//     100000    // max number of objective function evaluations
//   );
//   arma::mat res=arma::zeros(n);
//   for (int i=0; i<n; i++) res(i)=starting_point(i);
//   
//   return res;
  
//   minpack_params = &model;
// 
//     int j, n, info, lwa;
//   n = model.numP();
//   double tol2, fnorm;
//   double x[n], fvec[1], wa[180];
//   int one=1;
// 
// 
// /*      the following starting values provide a rough solution. */
// 
//   for (j=0; j<n; j++) {
//     x[j] = x0(j);
//   }
// 
//   lwa = 180;
// 
// /*      set tol to the square root of the machine precision. */
// /*      unless high solutions are required, */
// /*      this is the recommended setting. */
// 
//   tol2 = sqrt(dpmpar_(&one));
//   hybrd1_(&f_nonlinearMinimizeND2, &n, x, fvec, &tol2, &info, wa, &lwa);
//   fnorm = enorm_(&n, fvec);
// 
//   printf("     final L2 norm of the residuals %15.7g\n", (double)fnorm);
//   printf("     exit parameter                 %10i\n", info);
//   printf("     final approximates solution\n");
//   
//         arma::mat res=arma::zeros(n);
//         for (int i=0; i<n; i++)
//         {
//             res(i)=x[i];
//         };
// 	
// 	return res;
	

    try
    {
        const gsl_multimin_fminimizer_type *T =
            gsl_multimin_fminimizer_nmsimplex;
            
        gsl_multimin_fminimizer *s = NULL;
        gsl_vector *ss, *p/*, *olditer_p*/;
        gsl_multimin_function minex_func;

        size_t iter = 0;
        int status;
        double size;

        /* Starting point */
        p = gsl_vector_alloc (model.numP());
//         olditer_p = gsl_vector_alloc (model.numP());
        //gsl_vector_set_all (p, 1.0);
        for (int i=0; i<model.numP(); i++)
        {
            gsl_vector_set (p, i, x0(i));
        }

        /* Set initial step sizes to 0.1 */
        ss = gsl_vector_alloc (model.numP());
        gsl_vector_set_all (ss, 0.1);

        if (steps.n_elem!=0)
          {
            for (int i=0; i<model.numP(); i++)
              gsl_vector_set(ss, i, steps(i));
          }

        /* Initialize method and iterate */
        nonlinearMinimizeNDData param(model);
        minex_func.n = model.numP();
        minex_func.f = f_nonlinearMinimizeND;
        minex_func.params = (void*) (&param);

        s = gsl_multimin_fminimizer_alloc (T, model.numP());
        gsl_multimin_fminimizer_set (s, &minex_func, p, ss);

// 	double relax=0.01;
        do
        {
// 	    gsl_vector_memcpy(olditer_p, s->x);
	    
            iter++;
            status = gsl_multimin_fminimizer_iterate(s);
            if (status)
                break;

            size = gsl_multimin_fminimizer_size (s);
            status = gsl_multimin_test_size (size, tol);
// 	    std::cerr<<"i="<<iter<<": F="<<s->fval<<std::endl;
// 	    // relax
// 	    for (int i=0; i<model.numP(); i++)
// 	    {
// 	      gsl_vector_set(s->x, i, 
// 		      relax*gsl_vector_get(s->x, i) + (1.-relax)*gsl_vector_get(olditer_p, i) 
// 	      );
// 	    }
        }
        while (status == GSL_CONTINUE && iter < 10000);
        
        arma::mat res=arma::zeros(model.numP());
        for (int i=0; i<model.numP(); i++)
        {
            res(i)=gsl_vector_get (s->x, i);
        };
        
        gsl_vector_free(p);
        gsl_vector_free(ss);
//         gsl_vector_free(olditer_p);
        gsl_multimin_fminimizer_free (s);

        return res; //model.computeQuality(y, x);
    }
    catch (insight::Exception e)
    {
        std::ostringstream os;
        os<<"x0=["<<x0.t()<<"]";
        throw insight::Exception("nonlinearMinimizeND(): Exception occurred during regression.\nSupplied data: "+os.str()+"\n"+e.as_string());
    }
    catch (...)
    {
        std::ostringstream os;
        os<<"x0=["<<x0.t()<<"]";
        throw insight::Exception("nonlinearMinimizeND(): Failed to do regression.\nSupplied data: "+os.str());
    }

    return arma::zeros(x0.n_elem)+DBL_MAX;
}

arma::mat movingAverage(const arma::mat& timeProfs, double fraction, bool first_col_is_time, bool centerwindow)
{
  if (!first_col_is_time)
    throw insight::Exception("Internal error: moving average without time column is currently unsupported!");

  if (timeProfs.n_cols<2)
    throw insight::Exception("movingAverage: only dataset with "
      +lexical_cast<std::string>(timeProfs.n_cols)+" columns given. There is no data to average.");

  if (timeProfs.n_rows>1)
  {
    int n_raw=timeProfs.n_rows;
<<<<<<< HEAD
    double x0=arma::min(timeProfs.col(0));
      double dx_raw=arma::max(timeProfs.col(0))-x0;
//    int window=std::min(n_raw, std::max(2, int( double(n_raw)*fraction )) );
      double window=fraction*dx_raw;
//    int window_ofs=window;
    double avgdx=dx_raw/double(timeProfs.n_rows);
//    int n_avg=n_raw-window;
=======

    double x0=timeProfs.col(0).min();
    double dx_raw=timeProfs.col(0).max()-x0;

//    std::cout<<"mvg avg: range ["<<x0<<":"<<timeProfs.col(0).max()<<"]"<<std::endl;

    double window=fraction*dx_raw;
    double avgdx=dx_raw/double(n_raw);

    // number of averages to compute
>>>>>>> 0000d8dd
    int n_avg=std::min(n_raw, std::max(2, int((dx_raw-window)/avgdx) ));
//    window=n_avg*avgdx;

    double window_ofs=window;
    if (centerwindow)
    {
        window_ofs=window/2.0;
    }

    arma::mat result=zeros(n_avg, timeProfs.n_cols);
    
    for (int i=0; i<n_avg; i++)
    {
        double x = x0 + window_ofs + double(i)*avgdx;

        double from = x - window_ofs, to = from + window;

//        std::cout<<"avg from "<<from<<" to "<<to<<std::endl;

        int j0=0;
        if (first_col_is_time)
        {
            j0=1;
            result(i,0)=x;
        }
        arma::uvec indices = arma::find( timeProfs.col(0)>=from && timeProfs.col(0)<=to );
        arma::mat selrows=timeProfs.rows( indices );
        if (selrows.n_rows==0) // nothing selected: take the closest row
        {
            indices = arma::sort_index(arma::mat(pow(timeProfs.col(0) - 0.5*(from+to), 2)));
            selrows=timeProfs.row( indices(0) );
        }
//        if (i==n_avg-1) std::cout<<"sel rows="<<selrows<<std::endl;

        if (selrows.n_rows==1)
        {
            for (int j=j0; j<timeProfs.n_cols; j++)
            {
               result(i, j) = arma::as_scalar(selrows.col(j));
            }
        }
        else
        {

            arma::mat xcol=selrows.col(0);
            for (int j=j0; j<timeProfs.n_cols; j++)
            {
              arma::mat ccol=selrows.col(j);
              double I=0;
              for (int k=1; k<xcol.n_rows; k++)
              {
                I+=0.5*(ccol(k)+ccol(k-1))*(xcol(k)-xcol(k-1));
              }
              result(i, j) = I/(xcol.max()-xcol.min());

//              if (i==n_avg-1)
//              {
//                  std::cout<<j<<" >> "<<result(i, j)<<" "<<ccol.min()<<" "<<ccol.max()<<std::endl;
//              }
            }
        }
    }
    
    return result;
    
  }
  else
  {
    return timeProfs;
  }
}

arma::mat sortedByCol(const arma::mat&m, int c)
{

  arma::uvec indices = arma::sort_index(m.col(c));
  arma::mat xy = arma::zeros(m.n_rows, m.n_cols);
  for (int r=0; r<m.n_rows; r++)
    xy.row(r)=m.row(indices(r));
  return xy;
}

void Interpolator::initialize(const arma::mat& xy_us, bool force_linear)
{
    try
    {
        arma::mat xy = sortedByCol(xy_us, 0);
        xy_=xy;

        if (xy.n_cols<2)
            throw insight::Exception("Interpolate: interpolator requires at least 2 columns!");
        if (xy.n_rows<2)
            throw insight::Exception("Interpolate: interpolator requires at least 2 rows!");
        spline.clear();

        int nf=xy.n_cols-1;
        int nrows=xy.n_rows;

        acc.reset( gsl_interp_accel_alloc () );
        for (int i=0; i<nf; i++)
        {
//             cout<<"building interpolator for col "<<i<<endl;
            if ( (xy.n_rows==2) || force_linear )
                spline.push_back( gsl_spline_alloc (gsl_interp_linear, nrows) );
            else
                spline.push_back( gsl_spline_alloc (gsl_interp_cspline, nrows) );
            //cout<<"x="<<xy.col(0)<<endl<<"y="<<xy.col(i+1)<<endl;
            gsl_spline_init (&spline[i], xy.colptr(0), xy.colptr(i+1), nrows);
        }

        first_=xy.row(0);
        last_=xy.row(xy.n_rows-1);
    }
    catch (...)
    {
        std::ostringstream os;
        os<<xy_us;
        throw insight::Exception("Interpolator::Interpolator(): Failed to initialize interpolator.\nSupplied data: "+os.str());
    }
}

Interpolator::Interpolator(const arma::mat& xy_us, bool force_linear)
{
    initialize(xy_us, force_linear);
}


Interpolator::Interpolator(const arma::mat& x, const arma::mat& y, bool force_linear)
{
    arma::mat xy = arma::zeros(x.n_rows, 2);
    if (x.n_rows!=y.n_rows)
        throw insight::Exception(boost::str(boost::format("number of data points in x (%d) and y (%d) array differs!")%x.n_rows%y.n_rows));
    xy.col(0)=x;
    xy.col(1)=y;
    initialize(xy, force_linear);
}

Interpolator::~Interpolator()
{
//   for (int i=0; i<spline.size(); i++)
//     gsl_spline_free (spline[i]);
//   gsl_interp_accel_free (acc);
}

double Interpolator::integrate(double a, double b, int col) const
{
  if (col>=spline.size())
    throw insight::Exception(str(format("requested value interpolation in data column %d while there are only %d columns!")
			    % col % spline.size()));
    
//   double small=1e-20;
//   if (first(0)-a > small);
//     throw insight::Exception(str(format("Begin of integration interval (%g) before beginning of definition interval (%g)!")
// 			    % a % first(0)));
//   if (a-last(0) > small);
//     throw insight::Exception(str(format("Begin of integration interval (%g) after end of definition interval (%g)!")
// 			    % a % last(0)));
//   if (first(0)-b>small);
//     throw insight::Exception(str(format("End of integration interval (%g) before beginning of definition interval (%g)!")
// 			    % b % first(0)));
//   if (b-last(0)>small);
//     throw insight::Exception(str(format("End of integration interval (%g) after end of definition interval (%g)!")
// 			    % b % last(0)));
  
  return gsl_spline_eval_integ( &(spline[col]), a, b, &(*acc) );
}

double Interpolator::y(double x, int col, OutOfBounds* outOfBounds) const
{
  if (col>=spline.size())
    throw insight::Exception(str(format("requested value interpolation in data column %d while there are only %d columns!")
			    % col % spline.size()));
    
  if (x<first_(0)) { if (outOfBounds) *outOfBounds=IP_OUTBOUND_SMALL; return first_(col+1); }
  if (x>last_(0)) { if (outOfBounds) *outOfBounds=IP_OUTBOUND_LARGE; return last_(col+1); }
  if (outOfBounds) *outOfBounds=IP_INBOUND;

  double v=gsl_spline_eval (&(spline[col]), x, &(*acc));
  return v;
}

double Interpolator::dydx(double x, int col, OutOfBounds* outOfBounds) const
{
  if (col>=spline.size())
    throw insight::Exception(str(format("requested derivative interpolation in data column %d while there are only %d columns!")
			    % col % spline.size()));
    
  if (x<first_(0)) { if (outOfBounds) *outOfBounds=IP_OUTBOUND_SMALL; return dydx(first_(0), col); }
  if (x>last_(0)) { if (outOfBounds) *outOfBounds=IP_OUTBOUND_LARGE; return dydx(last_(0), col); }
  if (outOfBounds) *outOfBounds=IP_INBOUND;

  double v=gsl_spline_eval_deriv (&(spline[col]), x, &(*acc));
  return v;
}

arma::mat Interpolator::operator()(double x, OutOfBounds* outOfBounds) const
{
  arma::mat result=zeros(1, spline.size());
  for (int i=0; i<spline.size(); i++)
    result(0,i)=y(x, i, outOfBounds);
  return result;
}

arma::mat Interpolator::dydxs(double x, OutOfBounds* outOfBounds) const
{
  arma::mat result=zeros(1, spline.size());
  for (int i=0; i<spline.size(); i++)
    result(0,i)=dydx(x, i, outOfBounds);
  return result;
}

arma::mat Interpolator::operator()(const arma::mat& x, OutOfBounds* outOfBounds) const
{
  arma::mat result=zeros(x.n_rows, spline.size());
  for (int j=0; j<x.n_rows; j++)
  {
    result.row(j) = this->operator()(x(j), outOfBounds);
  }
  return result;
}

arma::mat Interpolator::dydxs(const arma::mat& x, OutOfBounds* outOfBounds) const
{
  arma::mat result=zeros(x.n_rows, spline.size());
  for (int j=0; j<x.n_rows; j++)
  {
    result.row(j) = this->dydxs(x(j), outOfBounds);
  }
  return result;
}

arma::mat Interpolator::xy(const arma::mat& x, OutOfBounds* outOfBounds) const
{
  return arma::mat(join_rows(x, operator()(x, outOfBounds)));
}

arma::mat integrate(const arma::mat& xy)
{
  arma::mat integ(zeros(xy.n_cols-1));
  
  arma::mat x = xy.col(0);
  arma::mat y = xy.cols(1, xy.n_cols-1);

  for (int i=0; i<xy.n_rows-1; i++)
  {
    integ += 0.5*( y(i) + y(i+1) ) * ( x(i+1) - x(i) );
  }
  
  return integ;
}

struct p_int
{
  const Interpolator* ipol_;
  int col_;
};

double f_int (double x, void * params) {
  p_int* p = static_cast<p_int *>(params);
  return p->ipol_->y(x, p->col_);
}

double integrate(const Interpolator& ipol, double a, double b, int col)
{
  gsl_integration_workspace * w 
    = gsl_integration_workspace_alloc (1000);

  double result, error;
  
  p_int p;
  p.ipol_=&ipol;
  p.col_=col;
  gsl_function F;
  F.function = &f_int;
  F.params = &p;

  gsl_integration_qags 
  (
    &F, 
    a, b, 
    0, 1e-5, 1000,
    w, &result, &error
  ); 
  cout<<"integration residual = "<<error<<" (result="<<result<<")"<<endl;

  gsl_integration_workspace_free (w);

  return result;
}

arma::mat integrate(const Interpolator& ipol, double a, double b)
{
  arma::mat res=zeros(ipol.ncol());
  for (int i=0; i<res.n_elem; i++)
  {
    res(i)=integrate(ipol, a, b, i);
  }
  return res;
}

#define SMALL 1e-10
bool compareArmaMat::operator()(const arma::mat& v1, const arma::mat& v2) const
{
  if ( fabs(v1(0) - v2(0))<SMALL )
    {
      if ( fabs(v1(1) - v2(1))<SMALL )
        {
          if (fabs(v1(2)-v2(2))<SMALL)
          {
              //return v1.instance_ < v2.instance_;
              return false;
          }
          else return v1(2)<v2(2);
        }
      else return v1(1)<v2(1);
    }
  else return v1(0)<v2(0);
}

}<|MERGE_RESOLUTION|>--- conflicted
+++ resolved
@@ -603,18 +603,9 @@
   if (timeProfs.n_rows>1)
   {
     int n_raw=timeProfs.n_rows;
-<<<<<<< HEAD
+
     double x0=arma::min(timeProfs.col(0));
-      double dx_raw=arma::max(timeProfs.col(0))-x0;
-//    int window=std::min(n_raw, std::max(2, int( double(n_raw)*fraction )) );
-      double window=fraction*dx_raw;
-//    int window_ofs=window;
-    double avgdx=dx_raw/double(timeProfs.n_rows);
-//    int n_avg=n_raw-window;
-=======
-
-    double x0=timeProfs.col(0).min();
-    double dx_raw=timeProfs.col(0).max()-x0;
+    double dx_raw=arma::max(timeProfs.col(0))-x0;
 
 //    std::cout<<"mvg avg: range ["<<x0<<":"<<timeProfs.col(0).max()<<"]"<<std::endl;
 
@@ -622,7 +613,6 @@
     double avgdx=dx_raw/double(n_raw);
 
     // number of averages to compute
->>>>>>> 0000d8dd
     int n_avg=std::min(n_raw, std::max(2, int((dx_raw-window)/avgdx) ));
 //    window=n_avg*avgdx;
 
