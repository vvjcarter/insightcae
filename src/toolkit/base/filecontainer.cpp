--- conflicted
+++ resolved
@@ -424,7 +424,7 @@
 //  replaceContent(originalFilePath_);
 //}
 
-<<<<<<< HEAD
+
 timespec highres_last_write_time(const boost::filesystem::path& file)
 {
   int file_descript = open(file.string().c_str(), O_RDONLY);
@@ -442,16 +442,7 @@
 #else
   return statbuf.st_mtim;
 #endif
-=======
-
-timespec highres_last_write_time(const boost::filesystem::path& file)
-{
-  int file_descript = open(file.string().c_str(), O_RDONLY);
-  struct stat statbuf;
-  if(fstat(file_descript, &statbuf) < 0)
-    throw insight::Exception("Failed to get file attributes of file "+file.string());
-  return statbuf.st_mtim;
->>>>>>> 043121c0
+
 }
 
 
