--- conflicted
+++ resolved
@@ -175,90 +175,6 @@
           inputfilepath
     );
 
-<<<<<<< HEAD
-      // ===========================================================================================
-      // 1.) do base64 encode
-      // typedefs
-      using namespace boost::archive::iterators;
-      typedef
-//          insert_linebreaks<         // insert line breaks every 72 characters
-              base64_from_binary<    // convert binary values to base64 characters
-                  transform_width<   // retrieve 6 bit integers from a sequence of 8 bit bytes
-                      const char*, 6, 8
-                  >
-              >
-//              ,72 >
-          base64_enc; // compose all the above operations in to a new iterator
-
-
-//      // read raw file into buffer
-//      std::ifstream in(value_.c_str());
-//      std::string raw_data ( static_cast<std::stringstream const&>(std::stringstream() << in.rdbuf()).str() );
-
-
-      // base64-encode
-//      unsigned int writePaddChars = (3-raw_data.length()%3)%3;
-
-      char tail[3] = {0,0,0};
-      size_t len=file_content_->size();
-      unsigned int one_third_len = len/3;
-      unsigned int len_rounded_down = one_third_len*3;
-      unsigned int j = len_rounded_down + one_third_len;
-      unsigned int base64length = ((4 * file_content_->size() / 3) + 3) & ~3;
-
-      auto *xml_content = doc.allocate_string(0, base64length+1);
-      std::copy(
-            base64_enc(file_content_->c_str()),
-            base64_enc(file_content_->c_str()+len_rounded_down),
-            xml_content
-            );
-//      std::ostringstream os;
-//      std::copy(
-//            base64_enc(file_content_->c_str()),
-//            base64_enc(file_content_->c_str()+file_content_->size()),
-//            std::ostream_iterator<char>(os)
-//            );
-//      os << base64_padding[file_content_->size() % 3];
-
-      if (len_rounded_down != len)
-      {
-          unsigned int i=0;
-          for(; i < len - len_rounded_down; ++i)
-          {
-              tail[i] = (*file_content_)[len_rounded_down+i];
-          }
-
-          std::copy(base64_enc(tail), base64_enc(tail + 3), xml_content + j);
-
-          for(i=len + one_third_len + 1; i < j+4; ++i)
-          {
-              xml_content[i] = '=';
-          }
-      }
-
-      xml_content[base64length]=0;
-
-//      ostreambuf<char> ostreamBuffer(xml_content, base64length);
-//      std::ostream os(&ostreamBuffer);
-//      std::copy(
-//            base64_text(file_content_.begin()),
-//            base64_text(file_content_.end()),
-//            std::ostream_iterator<char>(os)
-//         );
-//      os<<std::string(writePaddChars, '=');
-
-      // ===========================================================================================
-      // 2.) append to node
-      child->append_attribute(doc.allocate_attribute
-      (
-        "content",
-        //os.str().c_str()
-        xml_content
-      ));
-
-    }
-=======
->>>>>>> 49ef8ad6
     return child;
 
 }
@@ -414,11 +330,7 @@
     child->append_attribute(doc.allocate_attribute
     (
       "value",
-<<<<<<< HEAD
-      doc.allocate_string(value_.string().c_str())
-=======
       doc.allocate_string(originalFilePath_.c_str())
->>>>>>> 49ef8ad6
     ));
     return child;
 }
