/*
    <one line to give the library's name and an idea of what it does.>
    Copyright (C) 2013  hannes <email>

    This library is free software; you can redistribute it and/or
    modify it under the terms of the GNU Lesser General Public
    License as published by the Free Software Foundation; either
    version 2.1 of the License, or (at your option) any later version.

    This library is distributed in the hope that it will be useful,
    but WITHOUT ANY WARRANTY; without even the implied warranty of
    MERCHANTABILITY or FITNESS FOR A PARTICULAR PURPOSE.  See the GNU
    Lesser General Public License for more details.

    You should have received a copy of the GNU Lesser General Public
    License along with this library; if not, write to the Free Software
    Foundation, Inc., 51 Franklin Street, Fifth Floor, Boston, MA  02110-1301  USA
*/


#ifndef INSIGHT_FACTORY_H
#define INSIGHT_FACTORY_H

#include "boost/ptr_container/ptr_map.hpp"

#include "boost/foreach.hpp"

namespace insight {
  
struct NoParameters
{
};

template<class baseT, class paramS>
class Factory
{

public:
    virtual ~Factory() {};
    virtual baseT* operator()(const paramS& p) const =0;
};

template<class baseT, class specT, class paramS>
class SpecFactory
: public Factory<baseT, paramS>
{
public:
  virtual ~SpecFactory() {};
  
  virtual baseT* operator()(const paramS& p) const
  {
    return new specT(p);
  }
};

#define declareType(typenameStr) \
 static const char *typeName_() { return typenameStr; }; \
 static const std::string typeName; \
 virtual const std::string& type() const { return typeName; } 
 
#define defineType(T) \
 const std::string T::typeName( T::typeName_() )

#define declareFactoryTable(baseT, paramS) \
 typedef boost::ptr_map<std::string, insight::Factory<baseT, paramS> > FactoryTable; \
 static std::auto_ptr<FactoryTable> factories_; \
 static baseT* lookup(const std::string& key, const paramS& cp); \
 static std::vector<std::string> factoryToC();

// boost::ptr_map<std::string, insight::Factory<baseT, paramS> > baseT::factories_;
#define defineFactoryTable(baseT, paramS) \
 std::auto_ptr<baseT::FactoryTable> baseT::factories_; \
 baseT* baseT::lookup(const std::string& key, const paramS& cp) \
 { \
   baseT::FactoryTable::const_iterator i = baseT::factories_->find(key); \
  if (i==baseT::factories_->end()) \
    throw insight::Exception("Could not lookup type "+key+" in factory table of type " +#baseT); \
  return (*i->second)( cp ); \
 } \
 std::vector<std::string> baseT::factoryToC() \
 { \
   std::vector<std::string> toc; \
   BOOST_FOREACH(const FactoryTable::value_type& e, *factories_) \
   { toc.push_back(e.first); } \
   return toc; \
 }


#define addToFactoryTable(baseT, specT, paramS) \
static struct add##specT##To##baseT##FactoryTable \
{\
  add##specT##To##baseT##FactoryTable()\
  {\
<<<<<<< HEAD
    std::cout<<"and..."<<std::endl; \
    std::string key(specT::typeName); \
    std::cout << "Adding entry " << key << " to " #baseT "FactoryTable" << std::endl; \
    baseT::factories_.insert(key, new insight::SpecFactory<baseT, specT, paramS>() ); \
    std::cout<<"ok"<<std::endl; \
=======
    if (!baseT::factories_.get()) baseT::factories_.reset(new baseT::FactoryTable()); \
    std::string key(specT::typeName); \
    /*std::cout << "Adding entry " << key << " to " #baseT "FactoryTable" << std::endl;*/ \
    baseT::factories_->insert(key, new insight::SpecFactory<baseT, specT, paramS>() ); \
>>>>>>> 24430634
  }\
  ~add##specT##To##baseT##FactoryTable()\
  {\
    std::string key(specT::typeName); \
<<<<<<< HEAD
    std::cout << "Removing entry " << key << " from " #baseT "FactoryTable" << std::endl; \
    baseT::factories_.erase(baseT::factories_.find(key)); \
=======
    /*std::cout << "Removing entry " << key << " from " #baseT "FactoryTable" << std::endl;*/ \
    baseT::factories_->erase(baseT::factories_->find(key)); \
>>>>>>> 24430634
  }\
} v_add##specT##To##baseT##FactoryTable;

}

#endif // INSIGHT_FACTORY_H<|MERGE_RESOLUTION|>--- conflicted
+++ resolved
@@ -91,29 +91,16 @@
 {\
   add##specT##To##baseT##FactoryTable()\
   {\
-<<<<<<< HEAD
-    std::cout<<"and..."<<std::endl; \
-    std::string key(specT::typeName); \
-    std::cout << "Adding entry " << key << " to " #baseT "FactoryTable" << std::endl; \
-    baseT::factories_.insert(key, new insight::SpecFactory<baseT, specT, paramS>() ); \
-    std::cout<<"ok"<<std::endl; \
-=======
     if (!baseT::factories_.get()) baseT::factories_.reset(new baseT::FactoryTable()); \
     std::string key(specT::typeName); \
     /*std::cout << "Adding entry " << key << " to " #baseT "FactoryTable" << std::endl;*/ \
     baseT::factories_->insert(key, new insight::SpecFactory<baseT, specT, paramS>() ); \
->>>>>>> 24430634
   }\
   ~add##specT##To##baseT##FactoryTable()\
   {\
     std::string key(specT::typeName); \
-<<<<<<< HEAD
-    std::cout << "Removing entry " << key << " from " #baseT "FactoryTable" << std::endl; \
-    baseT::factories_.erase(baseT::factories_.find(key)); \
-=======
     /*std::cout << "Removing entry " << key << " from " #baseT "FactoryTable" << std::endl;*/ \
     baseT::factories_->erase(baseT::factories_->find(key)); \
->>>>>>> 24430634
   }\
 } v_add##specT##To##baseT##FactoryTable;
 
