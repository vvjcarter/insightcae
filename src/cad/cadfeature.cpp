--- conflicted
+++ resolved
@@ -764,11 +764,7 @@
 
     idx_.reset(new SubshapeNumbering(*o.idx_));
     setValid();
-<<<<<<< HEAD
-    shape_=o.shape_;
-=======
     shape_ = o.shape_;
->>>>>>> bd07328f
   }
   return *this;
 }
