#if !defined _WIN32
#define QT_CLEAN_NAMESPACE         /* avoid definition of INT32 and INT8 */
#endif


#include <QApplication>
#include <QPainter>
#include <QMenu>
#include <QColorDialog>
#include <QCursor>
#include <QFileInfo>
#include <QFileDialog>
#include <QMouseEvent>
#include <QRubberBand>
#include <QMdiSubWindow>
#include <QStyleFactory>
#include <QAction>
#include <QVBoxLayout>
#include <QHBoxLayout>
#include <QPushButton>
#include <QTreeWidget>
#include <QBitmap>
#include <QDebug>

#include <Graphic3d_GraphicDriver.hxx>
#include <Graphic3d_TextureEnv.hxx>

#include <Aspect_DisplayConnection.hxx>
#include <AIS_InteractiveObject.hxx>
#include <Graphic3d_NameOfMaterial.hxx>
#if !defined(_WIN32) && !defined(__WIN32__) && (!defined(__APPLE__) || defined(MACOSX_USE_GLX))
#include <OSD_Environment.hxx>
#endif
#include <TCollection_AsciiString.hxx>
#include <Aspect_DisplayConnection.hxx>


#include <V3d_AmbientLight.hxx>
#include <V3d_DirectionalLight.hxx>
#include <V3d_PositionalLight.hxx>
#include <Aspect_Grid.hxx>
#include "Graphic3d_AspectFillArea3d.hxx"
#include "AIS_Plane.hxx"
#include "AIS_Point.hxx"
#include "IntAna_IntConicQuad.hxx"
#include "AIS_ListOfInteractive.hxx"
#include "AIS_ListIteratorOfListOfInteractive.hxx"

#include <cmath>
#include <iostream>

#include "occtwindow.h"
#include "occtools.h"
#include "pointertransient.h"
#include "cadtypes.h"
#include "cadpostprocactions.h"
#include "qmodeltree.h"
#include "qdatumitem.h"
#include "datum.h"
#include "pointertransient.h"
#include "qmodelstepitem.h"

#include "qoccviewwidget.h"

using namespace std;

Handle(OpenGl_GraphicDriver) QoccViewWidget::aGraphicDriver;


void QoccViewWidget::addLights()
{
  Handle_V3d_AmbientLight L1 = new V3d_AmbientLight(
#if OCC_VERSION_MAJOR<7
        myViewer,
#endif
        Quantity_NOC_WHITE );

#if !(OCC_VERSION_MAJOR<7)
  L1->SetIntensity(0.4);
  myViewer->AddLight(L1);
#endif

  lights_.push_back(L1);

  Handle_V3d_DirectionalLight L2 = new V3d_DirectionalLight(
#if OCC_VERSION_MAJOR<7
        myViewer,
#endif
        V3d_XnegYnegZneg, Quantity_NOC_WHITE, true );

#if !(OCC_VERSION_MAJOR<7)
  L2->SetIntensity(0.8);
  myViewer->AddLight(L2);
#endif

  lights_.push_back(L2);

  myViewer->SetLightOn();

}



QoccViewWidget::QoccViewWidget(QWidget *parent)
  : QWidget(parent),
    myViewResized       ( Standard_False ),
    myMode              ( CurAction3d_Undefined ),
    myGridSnap          ( Standard_False ),
    myDetection         ( AIS_SOD_Nothing ),
    myRubberBand        ( NULL ),
    myPrecision		( 0.0001 ),
    myViewPrecision     ( 0.0 ),
    myKeyboardFlags     ( Qt::NoModifier ),
    myButtonFlags	( Qt::NoButton ),
    showGrid            ( false ),
    cimode_             ( CIM_Normal )
{
  // Needed to generate mouse events
  setMouseTracking( true );
  setBackgroundRole( QPalette::NoRole );
  setAttribute( Qt::WA_NoSystemBackground );
  setAttribute( Qt::WA_PaintOnScreen );
  setFocusPolicy(Qt::StrongFocus);

  // Here's a modified pick point cursor from AutoQ3D
  QBitmap curb1( 48, 48 );
  QBitmap curb2( 48, 48 );
  curb1.fill( QColor( 255, 255, 255 ) );
  curb2.fill( QColor( 255, 255, 255 ) );
  QPainter p;

  p.begin( &curb1 );
  p.drawLine( 24,  0, 24, 47 );
  p.drawLine(  0, 24, 47, 24 );
  p.setBrush( Qt::NoBrush );
  p.drawRect( 18, 18, 12, 12 );
  p.end();
  myCrossCursor = QCursor( curb2, curb1, 24, 24 );

  // Create a rubber band box for later mouse activity
  myRubberBand = new QRubberBand( QRubberBand::Rectangle, this );

  if (aGraphicDriver.IsNull())
  {
    Handle(Aspect_DisplayConnection) aDisplayConnection;
#if !defined(_WIN32) && !defined(__WIN32__) && (!defined(__APPLE__) || defined(MACOSX_USE_GLX))
    aDisplayConnection = new Aspect_DisplayConnection(getenv("DISPLAY"));
#endif
    aGraphicDriver = new OpenGl_GraphicDriver (aDisplayConnection);
  }

  myViewer = new V3d_Viewer (
        aGraphicDriver
#if OCC_VERSION_MAJOR<7
        ,
       TCollection_ExtendedString("Visu3D").ToExtString(),
       "",
       1000,
       V3d_XposYnegZpos,
       Quantity_NOC_GRAY30,
       V3d_ZBUFFER,
       V3d_GOURAUD,
       V3d_WAIT,
       Standard_True,
       Standard_True,
       V3d_TEX_NONE
#endif
        );
#if OCC_VERSION_MAJOR>=7
  myViewer->SetDefaultViewSize (1000);
  myViewer->SetDefaultViewProj (V3d_XposYnegZpos);
  myViewer->SetComputedMode (Standard_True);
  myViewer->SetDefaultComputedMode (Standard_True);
#endif

  addLights();

#if !(OCC_VERSION_MAJOR<7)
  myViewer->SetDefaultShadingModel(Graphic3d_TOSM_FRAGMENT);
#endif

  myContext_ = new AIS_InteractiveContext (myViewer);

  myView = myContext_->CurrentViewer()->CreateView();

//  auto *w = new QWindow( this->windowHandle() );
//  hWnd = new Xw_Window
//      (
//        myContext_->CurrentViewer()->Driver()->GetDisplayConnection(),
//        winId()
//      );
  hWnd = new OcctWindow(this);

  myView->SetWindow( hWnd );
  if ( !hWnd->IsMapped() )
  {
    hWnd->Map();
  }


  myView->SetBackgroundColor (Quantity_NOC_WHITE);
  myView->MustBeResized();


  // Set up axes (Trihedron) in lower left corner.
  myView->SetScale( 2 );			// Choose a "nicer" intial scale

  // Set up axes (Trihedron) in lower left corner.
  myView->TriedronDisplay( Aspect_TOTP_LEFT_LOWER, Quantity_NOC_BLACK, 0.1, V3d_ZBUFFER );
//  myView->SetShadingModel(V3d_PHONG);

  myView->SetProj( V3d_Zpos );
  myView->SetUp( V3d_Xpos );

  myMode = CurAction3d_Nothing;

  connect
      (
        this, &QoccViewWidget::graphicalSelectionChanged,
        this, &QoccViewWidget::onGraphicalSelectionChanged
      );

}

/*!
\brief	Default destructor for QoccViewWidget.
		This should delete any memory and release any resources. No parameters
		required.
*/
QoccViewWidget::~QoccViewWidget()
{
 if ( myRubberBand )
    {
      delete myRubberBand;
    }
}


/*!
  \brief	Returns a NULL QPaintEngine
  This should result in a minor performance benefit.
*/
QPaintEngine* QoccViewWidget::paintEngine() const
{
  return nullptr;
}


<<<<<<< HEAD
=======
void QoccViewWidget::init()
{

#if 0
  myView = myContext_->CurrentViewer()->CreateView();
  Aspect_Handle windowHandle = static_cast<Aspect_Handle>(winId());
  hWnd = new Xw_Window
      (
        myContext_->CurrentViewer()->Driver()->GetDisplayConnection(),
        windowHandle
      );
#else
  myView = myContext_->CurrentViewer()->CreateView();
  Handle(OcctWindow) hWnd = new OcctWindow ( this );
#endif

  myView->SetWindow( hWnd );


  if ( !hWnd->IsMapped() )
  {
    hWnd->Map();
  }


  myView->SetBackgroundColor (Quantity_NOC_WHITE);
  myView->MustBeResized();


  // Set up axes (Trihedron) in lower left corner.
  myView->SetScale( 2 );			// Choose a "nicer" intial scale

  // Set up axes (Trihedron) in lower left corner.
  myView->TriedronDisplay( Aspect_TOTP_LEFT_LOWER, Quantity_NOC_BLACK, 0.1, V3d_ZBUFFER );
//  myView->SetShadingModel(V3d_PHONG);

  myView->SetProj( V3d_Zpos );
  myView->SetUp( V3d_Xpos );

  myViewInitialized = true;
  myMode = CurAction3d_Nothing;
}

>>>>>>> 043121c0

/*!
\brief	Paint Event
		Called when the Widget needs to repaint itself
\param	e The event data.
*/
void QoccViewWidget::paintEvent ( QPaintEvent * /* e */)
{

  if (!myView.IsNull())
  {
#if OCC_VERSION_MAJOR<7
    myView->Redraw();
#else
    myView->InvalidateImmediate();
    FlushViewEvents (myContext_, myView, true);
#endif
  }
}

/*!
\brief	Resize event.
		Called when the Widget needs to resize itself, but seeing as a paint
		event always follows a resize event, we'll move the work into the
		paint event.
\param	e The event data.
*/
void QoccViewWidget::resizeEvent ( QResizeEvent * /* e */ )
{
//  myViewResized = Standard_True;

  //  QApplication::syncX();
    if( !myView.IsNull() )
    {
      myView->MustBeResized();
    }
}




/*!
\brief	Mouse press event
\param	e The event data.
*/
void QoccViewWidget::mousePressEvent( QMouseEvent* e )
{
  if (!myView.IsNull())
  {
    myButtonFlags = e->button();

    // Cache the keyboard flags for the whole gesture
    myKeyboardFlags = e->modifiers();

    // The button mappings can be used as a mask. This code prevents conflicts
    // when more than one button pressed simutaneously.
    if ( e->button() & Qt::LeftButton )
      {
        onLeftButtonDown  ( myKeyboardFlags, e->pos() );
      }
    else if ( e->button() & Qt::RightButton )
      {
        onRightButtonDown ( myKeyboardFlags, e->pos() );
      }
    else if ( e->button() & Qt::MidButton )
      {
        onMiddleButtonDown( myKeyboardFlags, e->pos() );
      }
  }
  else
    e->ignore();
}




/*!
\brief	Mouse release event
\param	e The event data.
*/
void QoccViewWidget::mouseReleaseEvent(QMouseEvent* e)
{
  if (!myView.IsNull())
  {
    myButtonFlags = Qt::NoButton;
//    redraw();							// Clears up screen when menu selected but not used.
    hideRubberBand();
    if ( e->button() & Qt::LeftButton )
      {
        onLeftButtonUp  ( myKeyboardFlags, e->pos() );
      }
    else if ( e->button() & Qt::RightButton )
      {
        onRightButtonUp ( myKeyboardFlags, e->pos() );
      }
    else if ( e->button() & Qt::MidButton )
      {
        onMiddleButtonUp( myKeyboardFlags, e->pos() );
      }
  }
  else
    e->ignore();
}




/*!
\brief	Mouse move event, driven from application message loop
\param	e The event data.
*/
void QoccViewWidget::mouseMoveEvent(QMouseEvent* e)
{
  if (!myView.IsNull())
  {

    Standard_Real X, Y, Z;
  
    myCurrentPoint = e->pos();
    //Check if the grid is active and that we're snapping to it
    if( myContext_->CurrentViewer()->Grid()->IsActive() && myGridSnap )
      {
        myView->ConvertToGrid
          (
           myCurrentPoint.x(),
           myCurrentPoint.y(),
           myV3dX,
           myV3dY,
           myV3dZ
          );
        emit mouseMoved( myV3dX, myV3dY, myV3dZ );
      }
    else //	this is the standard case
      {
        if (convertToPlane
            (
             myCurrentPoint.x(),
             myCurrentPoint.y(),
             X, Y, Z
            ) )
          {
            myV3dX = precision( X );
            myV3dY = precision( Y );
            myV3dZ = precision( Z );
            emit mouseMoved( myV3dX, myV3dY, myV3dZ );
          }
        else
          {
            emit sendStatus ( tr("Indeterminate Point") );
          }
      }

    onMouseMove( e->buttons(), myKeyboardFlags, e->pos(), e->modifiers() );
  }
  else
    e->ignore();

}




/*!
  \brief	A leave event is sent to the widget when the mouse cursor leaves
  the widget.
  This sub-classed event handler fixes redraws when gestures are interrupted
  by use of parent menus etc. (Candidate for change)
  \param	e	The event data
*/
void QoccViewWidget::leaveEvent ( QEvent* /* e */ )
{
  myButtonFlags = Qt::NoButton;
}



void QoccViewWidget::displayContextMenu( const QPoint& p)
{
  if (QModelTreeItem* mi=dynamic_cast<QModelTreeItem*>(getSelectedItem()))
  {
      // an item exists under the requested position
      mi->showContextMenu(mapToGlobal(p));
  }
  else
  {
    // display view menu
    QMenu vmenu;
    QAction *a;

    a = new QAction(("Fit &all"), this);
    vmenu.addAction(a);
    connect(a, &QAction::triggered,
            this, &QoccViewWidget::fitAll);


    QMenu* directionmenu=vmenu.addMenu("Standard views");
    directionmenu->addAction( a = new QAction(("+X"), this) );
    connect(a, &QAction::triggered,
            this, &QoccViewWidget::viewRight);
    directionmenu->addAction( a = new QAction(("-X"), this) );
    connect(a, &QAction::triggered,
            this, &QoccViewWidget::viewLeft);

    directionmenu->addAction( a = new QAction(("+Y"), this) );
    connect(a, &QAction::triggered,
            this, &QoccViewWidget::viewBack);
    directionmenu->addAction( a = new QAction(("-Y"), this) );
    connect(a, &QAction::triggered,
            this, &QoccViewWidget::viewFront);

    directionmenu->addAction( a = new QAction(("+Z"), this) );
    connect(a, &QAction::triggered,
            this, &QoccViewWidget::viewTop);
    directionmenu->addAction( a = new QAction(("-Z"), this) );
    connect(a, &QAction::triggered,
            this, &QoccViewWidget::viewBottom);

    a = new QAction(("Toggle &grid"), this);
    vmenu.addAction(a);
    connect(a, &QAction::triggered,
            this, &QoccViewWidget::toggleGrid);

    a = new QAction(("Toggle clip plane (&XY)"), this);
    vmenu.addAction(a);
    connect(a, &QAction::triggered,
            this, &QoccViewWidget::toggleClipXY);
    a = new QAction(("Toggle clip plane (&YZ)"), this);
    vmenu.addAction(a);
    connect(a, &QAction::triggered,
            this, &QoccViewWidget::toggleClipYZ);
    a = new QAction(("Toggle clip plane (X&Z)"), this);
    vmenu.addAction(a);
    connect(a, &QAction::triggered,
            this, &QoccViewWidget::toggleClipXZ);

    a = new QAction(("Change background color..."), this);
    vmenu.addAction(a);
    connect(a, &QAction::triggered,
            this, &QoccViewWidget::background);
//    a = new QAction(("Display all &shaded"), this);
//    vmenu.addAction(a);
//    connect(a, &QAction::triggered,
//            this, &QModelTree::allShaded);
//    a = new QAction(("Display all &wireframe"), this);
//    vmenu.addAction(a);
//    connect(a, &QAction::triggered,
//            this, &QModelTree::allWireframe);
//    vmenu.addAction(a);
//    a = new QAction(("&Reset shading and visibility"), this);
//    connect(a, &QAction::triggered,
//            me->modeltree(), &QModelTree::resetViz);

//    QMenu *clipplanemenu_=vmenu.addMenu("Clip at datum plane");
//    me->model()->populateClipPlaneMenu(clipplanemenu_, me->viewer());


    QMenu *msmenu=vmenu.addMenu("Measure");

    a=new QAction("Distance between points", this);
    msmenu->addAction(a);
    connect(a, &QAction::triggered,
            this, &QoccViewWidget::onMeasureDistance);

    a=new QAction("Select vertices", this);
    msmenu->addAction(a);
    connect(a, &QAction::triggered,
            this, &QoccViewWidget::onSelectPoints);

    a=new QAction("Select edges", this);
    msmenu->addAction(a);
    connect(a, &QAction::triggered,
            this, &QoccViewWidget::onSelectEdges);

    a=new QAction("Select faces", this);
    msmenu->addAction(a);
    connect(a, &QAction::triggered,
            this, &QoccViewWidget::onSelectFaces);

    vmenu.exec(mapToGlobal(p));
  }
}




/*!
\brief	The QWheelEvent class contains parameters that describe a wheel event. 
*/
void QoccViewWidget::wheelEvent ( QWheelEvent* e )
{
  if (!myView.IsNull())
    {
      Standard_Real currentScale = myView->Scale();
      if (e->angleDelta().y() > 0)
	{
	  currentScale *= 1.10; // +10%
	}
      else
	{
	  currentScale /= 1.10; // -10%
	}
      myView->SetScale( currentScale );
    }
  else
    {
      e->ignore();
    }
}




void QoccViewWidget::keyPressEvent(QKeyEvent* e)
{
//   std::cout<<e->modifiers()<<std::endl;
    if ( ( e->modifiers() & ZOOMSHORTCUTKEY ) && (myMode == CurAction3d_Nothing) )
    {
      setMode(CurAction3d_DynamicZooming);
    }  
    else if ( ( e->modifiers() & PANSHORTCUTKEY ) && (myMode == CurAction3d_Nothing) )
    {
      setMode(CurAction3d_DynamicPanning);
    }  
    else if ( ( e->modifiers() & ROTATESHORTCUTKEY ) && (myMode == CurAction3d_Nothing) )
    {
      setMode(CurAction3d_DynamicRotation);
    }
    else
      QWidget::keyPressEvent(e);
}




void QoccViewWidget::keyReleaseEvent(QKeyEvent* e)
{
//   std::cout<<e->modifiers()<<std::endl;
    if ( !( e->modifiers() & ZOOMSHORTCUTKEY ) && (myMode == CurAction3d_DynamicZooming) )
    {
      setMode(CurAction3d_Nothing);
    }  
    else if ( !( e->modifiers() & PANSHORTCUTKEY ) && (myMode == CurAction3d_DynamicPanning) )
    {
      setMode(CurAction3d_Nothing);
    }  
    else if ( !( e->modifiers() & ROTATESHORTCUTKEY ) && (myMode == CurAction3d_DynamicRotation) )
    {
      setMode(CurAction3d_Nothing);
    }
    else
      QWidget::keyReleaseEvent(e);
}




void QoccViewWidget::onGraphicalSelectionChanged(QDisplayableModelTreeItem* selection, QoccViewWidget* viewer)
{
    // Remove previously displayed sub objects from display
    for (Handle_AIS_InteractiveObject& o: additionalDisplayObjectsForSelection_)
    {
        getContext()->Erase(o, false);
    }
    additionalDisplayObjectsForSelection_.clear();

    // Display sub objects for current selection
    if (QFeatureItem* ms = dynamic_cast<QFeatureItem*>(selection))
    {
        insight::cad::Feature& sm = ms->solidmodel();

        const insight::cad::Feature::RefPointsList& pts=sm.getDatumPoints();

        // reverse storage to detect collocated points
        typedef std::map<arma::mat, std::string, insight::compareArmaMat> trpts;
        trpts rpts;
        for (const insight::cad::Feature::RefPointsList::value_type& p: pts)
        {
            const std::string& name=p.first;
            const arma::mat& xyz=p.second;
//             std::cout<<name<<":"<<xyz<<std::endl;

            trpts::iterator j=rpts.find(xyz);
            if (j!=rpts.end())
            {
                j->second = j->second+"="+name;
            }
            else
            {
                rpts[xyz]=name;
            }
        }

        for (const trpts::value_type& p: rpts)
        {
            const std::string& name=p.second;
            const arma::mat& xyz=p.first;
            Handle_AIS_InteractiveObject o
            (
                new insight::cad::InteractiveText(name, xyz)
            );
            additionalDisplayObjectsForSelection_.push_back(o);
            getContext()->Display(o, false);
        }
    }

    getContext()->UpdateCurrentViewer();
}


/*!
  \brief	Go idle
  This called from various locations, and also exposed as a slot.
*/
void QoccViewWidget::idle( )
{
  setMode( CurAction3d_Nothing );
}



///*!
//  \brief	The main redraw function
//  This called from various locations.
//*/
//void QoccViewWidget::redraw( bool isPainting )
//{
//  if ( !myView.IsNull() )					// Defensive test.
//    {
//      if ( myViewResized )
//	{
//	  myView->MustBeResized();
//	  viewPrecision( true );
//	}
//      else
//	{
//	  // Don't repaint if we are already redrawing
//	  // elsewhere due to a keypress or mouse gesture
//	  if ( !isPainting || ( isPainting && myButtonFlags == Qt::NoButton ) )
//	    {
//	      myView->Redraw();
//	    }
//	}
//    }
//  myViewResized = Standard_False;
//}


QDisplayableModelTreeItem* QoccViewWidget::getOwnerItem(Handle_AIS_InteractiveObject selected)
{
  Handle_Standard_Transient own=selected->GetOwner();
  if (!own.IsNull())
  {
      if (PointerTransient *smo=dynamic_cast<PointerTransient*>(own
#if (OCC_VERSION_MAJOR<7)
              .Access()
#else
              .get()
#endif
      ))
      {
          if (QDisplayableModelTreeItem* mi=dynamic_cast<QDisplayableModelTreeItem*>(smo->getPointer()))
          {
              return mi;
          }
      }
  }

  return NULL;
}

QDisplayableModelTreeItem* QoccViewWidget::getSelectedItem()
{
  if (myContext_->HasDetected())
  {
      if (myContext_->DetectedInteractive()->HasOwner())
      {
          return getOwnerItem(myContext_->DetectedInteractive());
      }
  }

  return NULL;
}


void QoccViewWidget::connectModelTree(QModelTree* mt) const
{
  connect(mt, &QModelTree::show,
          this, &QoccViewWidget::onShow);
  connect(mt, &QModelTree::hide,
          this, &QoccViewWidget::onHide);
  connect(mt, &QModelTree::setDisplayMode,
          this, &QoccViewWidget::onSetDisplayMode);
  connect(mt, &QModelTree::setColor,
          this, &QoccViewWidget::onSetColor);
  connect(mt, &QModelTree::setResolution,
          this, &QoccViewWidget::onSetResolution);
}

QSize QoccViewWidget::sizeHint() const
{
  QSize s;
  s.setWidth(640);
  s.setHeight(480);
  return s;
}

/*!
\brief	Just fits the current window
		This function just fits the current objects to the window, without
		either reducing or increasing the Z extents. This can cause clipping
		of the objects after rotation.
\return	Nothing
*/
void QoccViewWidget::fitExtents( void )
{
  if (!myView.IsNull())
    {
      myView->FitAll();
      viewPrecision( true );
    }
}

/*!
\brief	Fits the model to view extents
		This function fits the current objects to the window,  
		reducing or increasing the Z extents as needed. 
\return	Nothing
*/
void QoccViewWidget::fitAll( void )
{
  if (!myView.IsNull())

    {
      myView->FitAll();
      myView->ZFitAll();
      viewPrecision( true );
    }
}

//-----------------------------------------------------------------------------
/*!
\brief	Sets up the view for a rubberband window zoom
\return	Nothing
*/
void QoccViewWidget::fitArea( void )
{
  setMode( CurAction3d_WindowZooming );
}

/*!
\brief	Sets up the view for a dynamic zoom
\return	Nothing
*/
void QoccViewWidget::zoom( void )
{
  setMode( CurAction3d_DynamicZooming );
}

/*!
\brief	Sets up the view for panning
\return	Nothing
*/
void QoccViewWidget::pan( void )
{
  setMode( CurAction3d_DynamicPanning );
}

/*!
\brief	Sets up the view for dynamic rotation
\return	Nothing
*/
void QoccViewWidget::rotation( void )
{
  setMode( CurAction3d_DynamicRotation );
}

/*!
\brief	Sets up the view for global panning, whatever that is!
\return	Nothing
*/
void QoccViewWidget::globalPan()
{
  if (!myView.IsNull())
    {
      // save the current zoom value
      myCurZoom = myView->Scale();
      // Do a Global Zoom
      myView->FitAll();
      viewPrecision( true );
      // Set the mode
      setMode( CurAction3d_GlobalPanning );
    }
}

/*!
\brief	This aligns the view to the current privilege plane.
		Not so interesting at the moment, but wait until custom
		grid planes are implemented!
\return	Nothing
*/
void QoccViewWidget::viewGrid()
{
  if(!myView.IsNull())
    {
      myView->SetFront();
    }
}

/*!
\brief	View from canonical "front".
\return	Nothing
*/
void QoccViewWidget::viewFront()
{
  if(!myView.IsNull())
    {
      myView->SetProj( V3d_Yneg );
    }
}
/*!
\brief	View from canonical "back".
\return	Nothing
*/
void QoccViewWidget::viewBack()
{
  if(!myView.IsNull())
    {
      myView->SetProj( V3d_Ypos );
    }
}
/*!
\brief	View from canonical "top".
		This is traditional XOY axis.
\return	Nothing
*/
void QoccViewWidget::viewTop()
{
  if(!myView.IsNull())
    {
      myView->SetProj( V3d_Zpos );
    }
}

/*!
\brief	View from canonical "bottom".
\return	Nothing
*/
void QoccViewWidget::viewBottom()
{
  if(!myView.IsNull())
    {
      myView->SetProj( V3d_Zneg );
    }
}
/*!
\brief	View from canonical "left".
\return	Nothing
*/
void QoccViewWidget::viewLeft()
{
  if(!myView.IsNull())
    {
      myView->SetProj( V3d_Xneg );
    }
}
/*!
\brief	View from canonical "right".
\return	Nothing
*/
void QoccViewWidget::viewRight()
{
  if(!myView.IsNull())
    {
      myView->SetProj( V3d_Xpos );
    }
}
/*!
  \brief	View using axonometric projection.
  \return	Nothing
*/

void QoccViewWidget::viewAxo()
{
  if(!myView.IsNull())
    {
      myView->SetProj( V3d_XnegYnegZpos );
    }
}

void QoccViewWidget::viewTopFront()
{
  if(!myView.IsNull())
    {
      myView->SetProj( V3d_YnegZpos );
    }
}


void QoccViewWidget::viewReset()
{
  if(!myView.IsNull())
    {
      myView->Reset();
    }
}

void QoccViewWidget::hiddenLineOff()
{
  if(!myView.IsNull())
    {
      QGuiApplication::setOverrideCursor( Qt::WaitCursor );
      myView->SetComputedMode( Standard_False );
      QGuiApplication::restoreOverrideCursor();
    }
}

void QoccViewWidget::hiddenLineOn()
{
  if(!myView.IsNull())
    {
      QGuiApplication::setOverrideCursor( Qt::WaitCursor );
      myView->SetComputedMode( Standard_True );
      QGuiApplication::restoreOverrideCursor();
    }
}

void QoccViewWidget::background()
{
  
  QColor aColor ;
  Standard_Real R1;
  Standard_Real G1;
  Standard_Real B1;
  myView->BackgroundColor(Quantity_TOC_RGB,R1,G1,B1);
  aColor.setRgb(( int )R1*255, ( int )G1*255, ( int )B1*255);

  QColor aRetColor = QColorDialog::getColor(aColor);

  if( aRetColor.isValid() )
    {
      R1 = aRetColor.red()/255.;
      G1 = aRetColor.green()/255.;
      B1 = aRetColor.blue()/255.;
//       myView->SetBgGradientStyle( Aspect_GFM_NONE ); // cancel gradient background
//       myView->SetBgImageStyle( Aspect_FM_NONE ); 
//       Quantity_Color qw(R1,G1,B1,Quantity_TOC_RGB);
//       myView->SetBgGradientColors( qw, qw, Aspect_GFM_NONE );
      myView->SetBackgroundColor(Quantity_TOC_RGB,R1,G1,B1);
      myView->Update();
    }
  myView->Redraw(); //redraw();
}

void QoccViewWidget::setReset ()
{
  if(!myView.IsNull())
    {
      myView->SetViewOrientationDefault() ;
      viewPrecision( true );
    }
}


void QoccViewWidget::toggleClipXY(void)
{
    toggleClip( 0,0,0, 0,0,1 );
}

void QoccViewWidget::toggleClipXZ(void)
{
    toggleClip( 0,0,0, 0,1,0 );
}

void QoccViewWidget::toggleClipYZ(void)
{
    toggleClip( 0,0,0, 1,0,0 );
}

/*!
\brief  switch the grid on/off.
 */
void QoccViewWidget::toggleGrid  ( void )
{
  Aspect_GridType		myGridType= Aspect_GT_Rectangular;
  Aspect_GridDrawMode		myGridMode=Aspect_GDM_Lines;
  Quantity_NameOfColor	myGridColor = Quantity_NOC_RED4;
  Quantity_NameOfColor	myGridTenthColor=Quantity_NOC_GRAY90;

  if (showGrid){
    showGrid = false;
    myViewer->DeactivateGrid();
    myViewer->SetGridEcho( Standard_False );
  } else {
    showGrid = true;
    myViewer->ActivateGrid( Aspect_GT_Rectangular , myGridMode );
    myViewer->Grid()->SetColors( myGridColor, myGridTenthColor );
    myViewer->SetGridEcho ( Standard_True );
  }
}

void QoccViewWidget::toggleClip(double px, double py, double pz, double nx, double ny, double nz)
{
#if ((OCC_VERSION_MAJOR<7)&&(OCC_VERSION_MINOR<7))
  if (clipPlane_.IsNull())
  {
    gp_Pln pl( gp_Pnt(px,py,pz), gp_Dir(nx,ny,nz) );
    double a, b, c, d;
    pl.Coefficients(a, b, c, d);
    clipPlane_=new V3d_Plane(
//       myViewer, 
      a, b, c, d);
    myView->SetPlaneOn(clipPlane_);
  }
  else
  {
    myView->SetPlaneOff();
    clipPlane_.Nullify();
  }
#else
  if (clipPlane_.IsNull())
  {
    gp_Pln pl( gp_Pnt(px,py,pz), gp_Dir(nx,ny,nz) );
    clipPlane_ = new Graphic3d_ClipPlane(pl);
    Graphic3d_MaterialAspect mat(Graphic3d_NOM_DEFAULT);
    mat.SetColor(Quantity_Color(Quantity_NOC_WHITE));
    clipPlane_->SetCapping(true);
    clipPlane_->SetCappingMaterial(mat);
    clipPlane_->SetOn(true);
//     clipPlane_->SetCappingHatchOn();
//     clipPlane_->SetCappingHatch(Aspect_HS_DIAGONAL_45_WIDE);

//     Handle_Graphic3d_AspectFillArea3d ca=clipPlane_->CappingAspect();
//     ca->SetEdgeOn();

    myView->AddClipPlane(clipPlane_);
    myView->Redraw();
  }
  else
  {
    myView->RemoveClipPlane(clipPlane_);
    clipPlane_.Nullify();
  }
#endif
}


void QoccViewWidget::displayMessage(const QString& msg)
{
}


Bnd_Box QoccViewWidget::sceneBoundingBox() const
{
    AIS_ListOfInteractive loi;
    myContext_->DisplayedObjects(loi);

    Bnd_Box bbb;
#if OCC_VERSION_MAJOR<7
    for (AIS_ListIteratorOfListOfInteractive i(loi); i.More(); i.Next())
      {
          Handle_AIS_InteractiveObject o = i.Value();
#else
    for (auto i=loi.cbegin(); i!=loi.cend(); i++)
      {
          Handle_AIS_InteractiveObject o = *i;
#endif
          if (QFeatureItem* it
                = dynamic_cast<QFeatureItem*>(const_cast<QoccViewWidget*>(this)->getOwnerItem(o)))
          {
            arma::mat bb =it->solidmodel().modelBndBox();
//            qDebug()
//                << bb(0,0) << " " << bb(1,0) << " " << bb(2,0) << " "
//                << bb(0,1) << " " << bb(1,1) << " " << bb(2,1);
            bbb.Update(bb(0,0), bb(1,0), bb(2,0), bb(0,1), bb(1,1), bb(2,1));
          }
      }

    return bbb;
}

bool QoccViewWidget::updatePlaneSize(const Handle_AIS_InteractiveObject& ppl, double size)
{

    bool changed=false;
    Handle_AIS_Plane pl = Handle_AIS_Plane::DownCast(ppl);
    if (!pl.IsNull())
    {
        pl->SetSize(size, size);
        pl->Redisplay(true);
        changed=true;
    }

    const PrsMgr_ListOfPresentableObjects& children = ppl->Children();
    if (children.Extent()>0)
    {
//        std::cout<<"checking "<<children.Extent()<<" children"<<std::endl;
        for (PrsMgr_ListOfPresentableObjects::const_iterator i=children.begin(); i!=children.end(); i++)
        {
    //        Handle_AIS_InteractiveObject pplc = Handle_AIS_InteractiveObject::DownCast(*i);
    //        if (!pplc.IsNull()) updatePlaneSize(pplc, size);
            Handle_AIS_ConnectedInteractive pplc2 = Handle_AIS_ConnectedInteractive::DownCast(*i);
            if (!pplc2.IsNull()) changed|=updatePlaneSize(pplc2->ConnectedTo(), size);
        }
    }

    return changed;
}

void QoccViewWidget::updatePlanesSizes()
{
    Bnd_Box scenebb = sceneBoundingBox();

    double size=1000;
    if (!scenebb.IsVoid())
    {
        double diag=(scenebb.CornerMax().XYZ()-scenebb.CornerMin().XYZ()).Modulus();
        size=1.2*diag;
    }

    AIS_ListOfInteractive loi;
    getContext()->DisplayedObjects(loi);
#if OCC_VERSION_MAJOR<7
    for (AIS_ListIteratorOfListOfInteractive i(loi); i.More(); i.Next())
      {
          Handle_AIS_InteractiveObject o = i.Value();
#else
    for (auto i=loi.cbegin(); i!=loi.cend(); i++)
      {
          Handle_AIS_InteractiveObject o = *i;
#endif
        updatePlaneSize(o, size);
    }
}

void QoccViewWidget::onShow(QDisplayableModelTreeItem* di)
{
  std::cerr<<"onShow"<<std::endl;
  if (di)
    {
    std::cerr<<" do display"<<std::endl;
      Handle_AIS_InteractiveObject ais = di->ais( *getContext() );

      getContext()->Display
      (
        ais
#if (OCC_VERSION_MAJOR>=7)
        , false
#endif
      );
      getContext()->SetDisplayMode(ais, di->shadingMode(), Standard_False );
      getContext()->SetColor(ais, di->color(), Standard_True );

      updatePlanesSizes();
    }
}


void QoccViewWidget::onHide(QDisplayableModelTreeItem* di)
{
  if (di)
    {
      Handle_AIS_InteractiveObject ais = di->ais( *getContext() );

      getContext()->Erase
      (
        ais
#if (OCC_VERSION_MAJOR>=7)
        , true
#endif
      );
    }
}


void QoccViewWidget::onSetDisplayMode(QDisplayableModelTreeItem* di, AIS_DisplayMode sm)
{
  if (di)
    {
      getContext()->SetDisplayMode(di->ais( *getContext() ), sm, Standard_True );
    }
}

void QoccViewWidget::onSetColor(QDisplayableModelTreeItem* di, Quantity_Color c)
{
  if (di)
    {
      getContext()->SetColor(di->ais( *getContext() ), c, Standard_True );
    }
}

void QoccViewWidget::onSetResolution(QDisplayableModelTreeItem* di, double res)
{
  if (di)
    {
      getContext()->SetDeviationCoefficient
          (
            di->ais( *getContext() ),
            res
  #if (OCC_VERSION_MAJOR>=7)
            , true
  #endif
          );
    }
}



void QoccViewWidget::onSetClipPlane(QObject* qdatum)
{
    insight::cad::Datum* datum = reinterpret_cast<insight::cad::Datum*>(qdatum);
    gp_Ax3 pl = datum->plane();
    gp_Pnt p = pl.Location();
    gp_Dir n = pl.Direction();
    toggleClip( p.X(),p.Y(),p.Z(), n.X(),n.Y(),n.Z() );
}



void ActivateAll(Handle_AIS_InteractiveContext context, TopAbs_ShapeEnum mode)
{
#if OCC_VERSION_MAJOR>=7
  context->Activate( AIS_Shape::SelectionMode(mode) );
#else
  AIS_ListOfInteractive loi;
  context->DisplayedObjects(loi);
  for (AIS_ListIteratorOfListOfInteractive i(loi); i.More(); i.Next())
  {
    context->Activate( i.Value(), AIS_Shape::SelectionMode(mode) );
  }
#endif
}


void DeactivateAll(Handle_AIS_InteractiveContext context, TopAbs_ShapeEnum mode)
{
#if OCC_VERSION_MAJOR>=7
  context->Deactivate( AIS_Shape::SelectionMode(mode) );
#else
  AIS_ListOfInteractive loi;
  context->DisplayedObjects(loi);
  for (AIS_ListIteratorOfListOfInteractive i(loi); i.More(); i.Next())
  {
    context->Deactivate( i.Value(), AIS_Shape::SelectionMode(mode) );
  }
#endif
}



void QoccViewWidget::onMeasureDistance()
{
  measpts_p1_.reset();
  measpts_p2_.reset();
  cimode_=CIM_MeasurePoints;
  ActivateAll(getContext(), TopAbs_VERTEX);
  emit sendStatus("Please select first point!");
}


void QoccViewWidget::onSelectPoints()
{
  selpts_.reset();
  cimode_=CIM_InsertPointIDs;
  ActivateAll(getContext(), TopAbs_VERTEX);
  emit sendStatus("Please select points and finish with right click!");
}

void QoccViewWidget::onSelectEdges()
{
  selpts_.reset();
  cimode_=CIM_InsertEdgeIDs;
  ActivateAll(getContext(), TopAbs_EDGE);
  emit sendStatus("Please select edges and finish with right click!");
}

void QoccViewWidget::onSelectFaces()
{
  selpts_.reset();
  cimode_=CIM_InsertFaceIDs;
  ActivateAll(getContext(), TopAbs_FACE);
  emit sendStatus("Please select faces and finish with right click!");
}

void QoccViewWidget::onSelectSolids()
{
  selpts_.reset();
  cimode_=CIM_InsertSolidIDs;
  ActivateAll(getContext(), TopAbs_SOLID);
  emit sendStatus("Please select solids and finish with right click!");
}

void QoccViewWidget::onUnfocus()
{
  doUnfocus();
}

void QoccViewWidget::doUnfocus(bool newFocusIntended)
{
  if (focussedObject)
  {
    if (!focussedObject->was_visible)
    {
      getContext()->Erase
      (
        focussedObject->ais
#if (OCC_VERSION_MAJOR>=7)
        , false
#endif
      );
    }

    // make everything else transparent
    AIS_ListOfInteractive loi;
    getContext()->DisplayedObjects(loi);
#if OCC_VERSION_MAJOR<7
    for (AIS_ListIteratorOfListOfInteractive i(loi); i.More(); i.Next())
      {
          Handle_AIS_InteractiveObject o = i.Value();
#else
    for (auto i=loi.cbegin(); i!=loi.cend(); i++)
      {
          Handle_AIS_InteractiveObject o = *i;
#endif
        if (o!=focussedObject->ais)
          getContext()->SetTransparency(o, 0, false);
    }

    if (!newFocusIntended) getContext()->UpdateCurrentViewer();

    focussedObject.reset();
  }
}

void QoccViewWidget::onFocus(Handle_AIS_InteractiveObject ais)
{
  if (focussedObject)
    if (focussedObject->ais == ais) return;

  doUnfocus(true);

  AIS_DisplayStatus s = getContext()->DisplayStatus(ais);

  // make everything else transparent
  AIS_ListOfInteractive loi;
  getContext()->DisplayedObjects(loi);
#if OCC_VERSION_MAJOR<7
  for (AIS_ListIteratorOfListOfInteractive i(loi); i.More(); i.Next())
    {
        Handle_AIS_InteractiveObject o = i.Value();
#else
  for (auto i=loi.cbegin(); i!=loi.cend(); i++)
    {
        Handle_AIS_InteractiveObject o = *i;
#endif
      if (o!=ais)
        getContext()->SetTransparency(o, 0.9, false);
  }

  focussedObject.reset(new FocusObject);
  FocusObject& co = *focussedObject;

  co.ais=ais;
  co.was_visible = (s==AIS_DS_Displayed);

  if (!co.was_visible)
  {
    getContext()->Display
    (
      ais
#if (OCC_VERSION_MAJOR>=7)
      , false
#endif
    );
    getContext()->SetDisplayMode(ais, AIS_Shaded, false );
    getContext()->SetColor(ais, Quantity_NOC_RED, false );
  }

  getContext()->UpdateCurrentViewer();
}

/*!
  \brief	This function handles left button down events from the mouse.
*/
void QoccViewWidget::onLeftButtonDown(  Qt::KeyboardModifiers nFlags, const QPoint point )
{
  myStartPoint = point;

  if ( nFlags & ZOOMSHORTCUTKEY )
    {
      setMode( CurAction3d_DynamicZooming );
    }
  else if ( nFlags & PANSHORTCUTKEY )
    {
      setMode( CurAction3d_DynamicPanning );
    }
  else if ( nFlags & ROTATESHORTCUTKEY )
    {
      setMode( CurAction3d_DynamicRotation );
      myView->StartRotation( point.x(), point.y() );
    }  else
    {
      switch ( myMode )
        {
	case CurAction3d_Nothing:
	  // emit pointClicked( myV3dX, myV3dY, myV3dZ );
	  break;

	case CurAction3d_Picking:
	  break;

	case CurAction3d_DynamicZooming:
	  break;

	case CurAction3d_WindowZooming:
	  break;

	case CurAction3d_DynamicPanning:
	  break;

	case CurAction3d_GlobalPanning:
	  break;

	case CurAction3d_DynamicRotation:
	  myView->StartRotation( myStartPoint.x(), myStartPoint.y() );
	  break;

	default:
	  Standard_Failure::Raise( "Incompatible Current Mode" );
	  break;
        }
    }
}

/*!
  \brief	This function handles middle button down events from the mouse.
*/
void QoccViewWidget::onMiddleButtonDown(  Qt::KeyboardModifiers nFlags, const QPoint point )
{
/*
  myStartPoint = point;
  if ( nFlags & ZOOMSHORTCUTKEY )
    {
      setMode( CurAction3d_DynamicZooming );
    }
  else if ( nFlags & PANSHORTCUTKEY )
    {
      setMode( CurAction3d_DynamicPanning );
    }
  else
    {
      setMode( CurAction3d_DynamicRotation );
      myView->StartRotation( point.x(), point.y() );
    }
*/
}

/*!
  \brief	This function handles right button down events from the mouse.
*/
void QoccViewWidget::onRightButtonDown(  Qt::KeyboardModifiers, const QPoint point )
{
  myStartPoint = point;
  //  else
//    {
//      emit popupMenu ( this, point );
//    }
}

/*!
  \brief	This function handles left button up events from the mouse.
  This marks the end of the gesture.
*/
void QoccViewWidget::onLeftButtonUp(  Qt::KeyboardModifiers nFlags, const QPoint point )
{
  myCurrentPoint = point;
  
  if (
  ( nFlags & ZOOMSHORTCUTKEY )
  ||( nFlags & PANSHORTCUTKEY )
  ||( nFlags & ROTATESHORTCUTKEY )
   )
    {
      // Deactivates dynamic zooming
      setMode( CurAction3d_Nothing );
    }
    else
    {
      switch( myMode )
	{

	case CurAction3d_Nothing:

	  myContext_->Select(true);

	  if (cimode_==CIM_Normal)
	    {
	      emit graphicalSelectionChanged(getSelectedItem(), this);
	    }
	  else if (cimode_==CIM_MeasurePoints)
	    {
	      myContext_->InitSelected();
	      if (myContext_->MoreSelected())
	      {
		TopoDS_Shape v = myContext_->SelectedShape();
//		BRepTools::Dump(v, std::cout);
		gp_Pnt p =BRep_Tool::Pnt(TopoDS::Vertex(v));
		std::cout<< p.X() <<" "<<p.Y()<< " " << p.Z()<<std::endl;

		if (!measpts_p1_)
		  {
		    measpts_p1_=insight::cad::matconst(insight::vec3(p));
		    emit sendStatus("Please select second point!");
		  }
		else if (!measpts_p2_)
		  {
		    measpts_p2_=insight::cad::matconst(insight::vec3(p));
		    emit sendStatus("Measurement is created...");

		    emit addEvaluationToModel
			(
			  "distance measurement",
			  insight::cad::PostprocActionPtr
			  (
			    new insight::cad::Distance(measpts_p1_, measpts_p2_)
			  ),
			  true
			);

		    measpts_p1_.reset();
		    measpts_p2_.reset();
                    DeactivateAll(getContext(), TopAbs_VERTEX);
		    cimode_=CIM_Normal;
		  }
	      }



            }
          else if (cimode_==CIM_InsertPointIDs)
            {
              myContext_->InitSelected();
              if (myContext_->MoreSelected())
                {
                  TopoDS_Shape v = myContext_->SelectedShape();
                  TopoDS_Vertex vv = TopoDS::Vertex(v);
                  gp_Pnt vp = BRep_Tool::Pnt(vv);
                  if (!selpts_)
                    {
                      if (QFeatureItem *parent=dynamic_cast<QFeatureItem*>(getOwnerItem(myContext_->SelectedInteractive())))
                        {
                          // restrict further selection to current shape
                          DeactivateAll( getContext(), TopAbs_VERTEX );
                          getContext()->Activate( parent->ais(*getContext()), AIS_Shape::SelectionMode(TopAbs_VERTEX) );

                          selpts_.reset(new insight::cad::FeatureSet(parent->solidmodelPtr(), insight::cad::Vertex));

                          insight::cad::FeatureID vid = parent->solidmodel().vertexID(v);
                          selpts_->add(vid);
                          emit sendStatus(boost::str(boost::format("Selected vertex %d. Select next vertex, end with right click.")%vid).c_str());
                        }
                    }
                  else
                    {
                      insight::cad::FeatureID vid = selpts_->model()->vertexID(v);
                      selpts_->add(vid);
                      emit sendStatus(boost::str(boost::format("Selected vertex %d. Select next vertex, end with right click.")%vid).c_str());
                    }
                }
            }
          else if (cimode_==CIM_InsertEdgeIDs)
            {
              myContext_->InitSelected();
              if (myContext_->MoreSelected())
                {
                  TopoDS_Shape e = myContext_->SelectedShape();
                  if (!selpts_)
                    {
                      if (QFeatureItem *parent=dynamic_cast<QFeatureItem*>(getOwnerItem(myContext_->SelectedInteractive())))
                        {
                          // restrict further selection to current shape
                          DeactivateAll( getContext(), TopAbs_EDGE );
                          getContext()->Activate( parent->ais(*getContext()), AIS_Shape::SelectionMode(TopAbs_EDGE) );

                          selpts_.reset(new insight::cad::FeatureSet(parent->solidmodelPtr(), insight::cad::Edge));

                          insight::cad::FeatureID eid = parent->solidmodel().edgeID(e);
                          selpts_->add(eid);
                          emit sendStatus(boost::str(boost::format("Selected edge %d. Select next edge, end with right click.")%eid).c_str());
                        }
                    }
                  else
                    {
                      insight::cad::FeatureID eid = selpts_->model()->edgeID(e);
                      selpts_->add(eid);
                      emit sendStatus(boost::str(boost::format("Selected edge %d. Select next edge, end with right click.")%eid).c_str());
                    }
                }
            }
          else if (cimode_==CIM_InsertFaceIDs)
            {
              myContext_->InitSelected();
              if (myContext_->MoreSelected())
                {
                  TopoDS_Shape f = myContext_->SelectedShape();
                  TopoDS_Face ff = TopoDS::Face(f);
                  if (!selpts_)
                    {
                      if (QFeatureItem *parent=dynamic_cast<QFeatureItem*>(getOwnerItem(myContext_->SelectedInteractive())))
                        {
                          // restrict further selection to current shape
                          DeactivateAll( getContext(), TopAbs_FACE );
                          getContext()->Activate( parent->ais(*getContext()), AIS_Shape::SelectionMode(TopAbs_FACE) );

                          selpts_.reset(new insight::cad::FeatureSet(parent->solidmodelPtr(), insight::cad::Face));

                          insight::cad::FeatureID fid = parent->solidmodel().faceID(f);
                          selpts_->add(fid);
                          emit sendStatus(boost::str(boost::format("Selected face %d. Select next face, end with right click.")%fid).c_str());
                        }
                    }
                  else
                    {
                      insight::cad::FeatureID fid = selpts_->model()->faceID(f);
                      selpts_->add(fid);
                      emit sendStatus(boost::str(boost::format("Selected face %d. Select next face, end with right click.")%fid).c_str());
                    }
                }
            }
          else if (cimode_==CIM_InsertSolidIDs)
            {
              myContext_->InitSelected();
              if (myContext_->MoreSelected())
                {
                  TopoDS_Shape f = myContext_->SelectedShape();
                  TopoDS_Solid ff = TopoDS::Solid(f);
                  if (!selpts_)
                    {
                      if (QFeatureItem *parent=dynamic_cast<QFeatureItem*>(getOwnerItem(myContext_->SelectedInteractive())))
                        {
                          // restrict further selection to current shape
                          DeactivateAll( getContext(), TopAbs_SOLID );
                          getContext()->Activate( parent->ais(*getContext()), AIS_Shape::SelectionMode(TopAbs_SOLID) );

                          selpts_.reset(new insight::cad::FeatureSet(parent->solidmodelPtr(), insight::cad::Solid));

                          insight::cad::FeatureID id = parent->solidmodel().solidID(f);
                          selpts_->add(id);
                          emit sendStatus(boost::str(boost::format("Selected solid %d. Select next solid, end with right click.")%id).c_str());
                        }
                    }
                  else
                    {
                      insight::cad::FeatureID id = selpts_->model()->solidID(f);
                      selpts_->add(id);
                      emit sendStatus(boost::str(boost::format("Selected solid %d. Select next solid, end with right click.")%id).c_str());
                    }
                }
            }
	  break;

	case CurAction3d_Picking:
	  // Shouldn't get here yet
	  if ( myCurrentPoint == myStartPoint )
	    {
	      inputEvent( nFlags & MULTISELECTIONKEY );
	    }
	  else
	    {
	      dragEvent( myStartPoint,
			 myCurrentPoint,
			 nFlags & MULTISELECTIONKEY );
	    }
	  break;

	case CurAction3d_DynamicZooming:
	  viewPrecision( true );
	  break;

	case CurAction3d_WindowZooming:
	  if ( (abs( myCurrentPoint.x() - myStartPoint.x() ) > ValZWMin ) ||
	       (abs( myCurrentPoint.y() - myStartPoint.y() ) > ValZWMin ) )
	    {
	      myView->WindowFitAll( myStartPoint.x(),
				    myStartPoint.y(),
				    myCurrentPoint.x(),
				    myCurrentPoint.y() );
	    }
	  viewPrecision( true );
	  break;

	case CurAction3d_DynamicPanning:
	  break;

	case CurAction3d_GlobalPanning :
	  myView->Place( myCurrentPoint.x(), myCurrentPoint.y(), myCurZoom );
	  break;

	case CurAction3d_DynamicRotation:
	  break;

	default:
	  Standard_Failure::Raise(" Incompatible Current Mode ");
	  break;
	}
    }
}
/*!
  \brief	Middle button up event handler.
  This marks the end of the gesture.
*/
void QoccViewWidget::onMiddleButtonUp(  Qt::KeyboardModifiers /* nFlags */, const QPoint /* point */ )
{
 // setMode( CurAction3d_Nothing );
}

/*!
  \brief	Right button up event handler.
  This marks the end of the gesture.
*/
void QoccViewWidget::onRightButtonUp(  Qt::KeyboardModifiers, const QPoint point )
{
  myCurrentPoint = point;
  /*
  if ( nFlags & CASCADESHORTCUTKEY )
    {
      setMode( CurAction3d_Nothing );
    }
    else*/
    {
      if ( myMode == CurAction3d_Nothing )
	{
	  if (cimode_==CIM_Normal)
	    {
	      displayContextMenu(point);
	    }
	  else if (cimode_==CIM_InsertPointIDs)
	    {
	      QString text = QString::fromStdString(selpts_->model()->featureSymbolName()) +"?vid=(";
	      int j=0;
	      for (insight::cad::FeatureID i: selpts_->data())
		{
		  text+=QString::number( i );
		  if (j++ < selpts_->size()-1) text+=",";
		}
	      text+=")\n";
	      emit insertNotebookText(text);

              DeactivateAll( getContext(), TopAbs_VERTEX );
	      cimode_=CIM_Normal;
	    }
	  else if (cimode_==CIM_InsertEdgeIDs)
	    {
	      QString text = QString::fromStdString(selpts_->model()->featureSymbolName()) +"?eid=(";
	      int j=0;
	      for (insight::cad::FeatureID i: selpts_->data())
		{
		  text+=QString::number( i );
		  if (j++ < selpts_->size()-1) text+=",";
		}
	      text+=")\n";
	      emit insertNotebookText(text);

              DeactivateAll( getContext(), TopAbs_EDGE );
	      cimode_=CIM_Normal;
	    }
	  else if (cimode_==CIM_InsertFaceIDs)
	    {
	      QString text = QString::fromStdString(selpts_->model()->featureSymbolName()) +"?fid=(";
	      int j=0;
	      for (insight::cad::FeatureID i: selpts_->data())
		{
		  text+=QString::number( i );
		  if (j++ < selpts_->size()-1) text+=",";
		}
	      text+=")\n";
	      emit insertNotebookText(text);

              DeactivateAll( getContext(), TopAbs_FACE );
	      cimode_=CIM_Normal;
	    }
          else if (cimode_==CIM_InsertSolidIDs)
            {
              QString text = QString::fromStdString(selpts_->model()->featureSymbolName()) +"?sid=(";
              int j=0;
              for (insight::cad::FeatureID i: selpts_->data())
                {
                  text+=QString::number( i );
                  if (j++ < selpts_->size()-1) text+=",";
                }
              text+=")\n";
              emit insertNotebookText(text);

              DeactivateAll( getContext(), TopAbs_SOLID );
              cimode_=CIM_Normal;
            }	  //	  emit popupMenu ( this, point );
        }
      else
	{
	  setMode( CurAction3d_Nothing );
	}
    }
}

/*!
  \brief	Mouse move event handler.
  \param	buttons
  \param	nFlags
  \param	point
  \return Nothing
*/
void QoccViewWidget::onMouseMove( Qt::MouseButtons buttons,
				  Qt::KeyboardModifiers nFlags,
				  const QPoint point,
     Qt::KeyboardModifiers curFlags )
{
  myCurrentPoint = point;

// cout<< ( curFlags & ZOOMSHORTCUTKEY )<<" "<< ( curFlags & PANSHORTCUTKEY )<<" "<<( curFlags & ROTATESHORTCUTKEY ) <<curFlags<<myMode<<endl;
  
//   if ( buttons & Qt::LeftButton  ||
//        buttons & Qt::RightButton ||
//        buttons & Qt::MidButton )
    {
      switch ( myMode )
	{
	case CurAction3d_Nothing:
	  if ( curFlags & ZOOMSHORTCUTKEY )
	  {
	    myStartPoint = point;
	    setMode(CurAction3d_DynamicZooming);
	  }  
	  else if ( curFlags & PANSHORTCUTKEY )
	  {
	    myStartPoint = point;
	    setMode(CurAction3d_DynamicPanning);
	  }  
	  else if ( curFlags & ROTATESHORTCUTKEY )
	  {
	    myStartPoint = point;
	    setMode(CurAction3d_DynamicRotation);
	    myView->StartRotation( point.x(), point.y() );
	  }
	  break;

	case CurAction3d_Picking:
	  if ( buttons & Qt::LeftButton)
	  {
	  // Shouldn't get here yet
	  drawRubberBand ( myStartPoint, myCurrentPoint );
	  dragEvent( myStartPoint, myCurrentPoint, nFlags & MULTISELECTIONKEY );
	  break;
	  }

	case CurAction3d_DynamicZooming:
	  myView->Zoom(	myStartPoint.x(),
			myStartPoint.y(),
			myCurrentPoint.x(),
			myCurrentPoint.y() );
	  viewPrecision( true );
	  myStartPoint = myCurrentPoint;
	  if ( !(curFlags & ZOOMSHORTCUTKEY) ) setMode(CurAction3d_Nothing);
	  break;

	case CurAction3d_WindowZooming:
	  if ( buttons & Qt::LeftButton)
	  {
	  drawRubberBand ( myStartPoint, myCurrentPoint );
	  }
	  break;

	case CurAction3d_DynamicPanning:
	  myView->Pan( myCurrentPoint.x() - myStartPoint.x(),
		       myStartPoint.y() - myCurrentPoint.y() );
	  myStartPoint = myCurrentPoint;
	  if ( !(curFlags & PANSHORTCUTKEY) ) setMode(CurAction3d_Nothing);
	  break;

	case CurAction3d_GlobalPanning:
	  break;

	case CurAction3d_DynamicRotation:
	  myView->Rotation( myCurrentPoint.x(), myCurrentPoint.y() );
	  if ( !(curFlags & ROTATESHORTCUTKEY) ) setMode(CurAction3d_Nothing);
	  break;

	default:
	  Standard_Failure::Raise( "Incompatible Current Mode" );
	  break;
	}
    }
//   else
    {
      moveEvent( myCurrentPoint );
    }
}
/*!
  \brief	Move event detection handler
*/
AIS_StatusOfDetection QoccViewWidget::moveEvent( QPoint point )
{
  AIS_StatusOfDetection status;
  status = myContext_->MoveTo( point.x(), point.y(), myView
#if (OCC_VERSION_MAJOR>=7)
   , true
#endif
);
  return status;
}

/*!
  \brief	Drag event handler.
  \param	startPoint	The gesture start point.
  \param	endPoint	The gesture end point.
  \param	multi		Allows selection of multiple objects.
  \return The status of pick.
*/
AIS_StatusOfPick QoccViewWidget::dragEvent( const QPoint startPoint, const QPoint endPoint, const bool multi )
{
  AIS_StatusOfPick pick = AIS_SOP_NothingSelected;
  if (multi)
    {
      pick = myContext_->ShiftSelect( std::min (startPoint.x(), endPoint.x()),
				     std::min (startPoint.y(), endPoint.y()),
				     std::max (startPoint.x(), endPoint.x()),
				     std::max (startPoint.y(), endPoint.y()),
				     myView
#if (OCC_VERSION_MAJOR>=7)
                    , true
#endif
      );
    }
  else
    {
      pick = myContext_->Select( std::min (startPoint.x(), endPoint.x()),
				std::min (startPoint.y(), endPoint.y()),
				std::max (startPoint.x(), endPoint.x()),
				std::max (startPoint.y(), endPoint.y()),
				myView
#if (OCC_VERSION_MAJOR>=7)
                    , true
#endif
        );
    }
  emit graphicalSelectionChanged(getSelectedItem(), this);
  return pick;
}
/*!
  \brief	This handles object highlighting during movement of the mouse across the view.
  \param	multi	Selects multiple objects if true (default false).
  \return The status of the objects under the cursor
*/
AIS_StatusOfPick QoccViewWidget::inputEvent( bool multi )
{
  AIS_StatusOfPick pick = AIS_SOP_NothingSelected;

  if (multi)
    {
      pick = myContext_->ShiftSelect(
#if (OCC_VERSION_MAJOR>=7)
                    true
#endif          
            );
    }
  else
    {
      pick = myContext_->Select(
#if (OCC_VERSION_MAJOR>=7)
                    true
#endif                    
            );
    }
  if ( pick != AIS_SOP_NothingSelected )
    {
      emit graphicalSelectionChanged(getSelectedItem(), this);
    }
  return pick;
}

bool QoccViewWidget::dump(Standard_CString theFile)
{
//  redraw();
  return myView->Dump(theFile);
}

/*!
  \brief This function sets the current cursor for the given interraction mode.
  \param mode		The interraction mode
*/
void QoccViewWidget::setMode( const CurrentAction3d mode )
{
  if ( mode != myMode )
    {
      switch( mode )
	{
	case CurAction3d_DynamicPanning:
	  setCursor( Qt::SizeAllCursor );
	  break;
	case CurAction3d_DynamicZooming:
	  setCursor( Qt::CrossCursor );
	  break;
	case CurAction3d_DynamicRotation:
	  setCursor( Qt::CrossCursor );
	  break;
	case CurAction3d_GlobalPanning:
	  setCursor( Qt::CrossCursor );
	  break;
	case CurAction3d_WindowZooming:
	  setCursor( Qt::PointingHandCursor );
	  break;
	case CurAction3d_Nothing:
	  //setCursor( myCrossCursor );
	  setCursor( Qt::CrossCursor );
	  break;
	default:
	  setCursor( Qt::ArrowCursor );
	  break;
	}
      myMode = mode;
    }
}

/*!
  \brief This is a Utility function for rounding the input value to a specific DP
*/
Standard_Real QoccViewWidget::precision( Standard_Real aReal )
{
  Standard_Real preciseReal;
  Standard_Real thePrecision = std::max (myPrecision, viewPrecision());
	
  if ( myPrecision != 0.0 )
    {
      preciseReal =  ( aReal < 0. ? -1 : (aReal > 0. ? 1 : 0.)) * floor((std::abs(aReal) + thePrecision * 0.5) / thePrecision) * thePrecision;
    }
  else
    {
      preciseReal = aReal;
    }
  return preciseReal;
}

/*! ------------------------------------------------------------------------------------
  \brief	ConvertToPlane convert 2d window position to 3d point on priviledged plane.
  This routine was provided by Matra Datavision during Foundation training.
  There still appears to be a pixel error in y co-ordinate transforms.
  \param	Xs				The screen's x co-ordinate (in)
  \param	Ys				The screen's y co-ordinate (in)
  \param	X				The output x position on the privileged plane (out)
  \param	Y				The output y position on the privileged plane (out)
  \param	Z				The output z position on the privileged plane (out)
  \return	Standard_Boolean indicating success or failure
*/
Standard_Boolean QoccViewWidget::convertToPlane(const Standard_Integer Xs,
						const Standard_Integer Ys,
						Standard_Real& X,
						Standard_Real& Y,
						Standard_Real& Z)
{
  Standard_Real Xv, Yv, Zv;
  Standard_Real Vx, Vy, Vz;
  gp_Pln aPlane(myView->Viewer()->PrivilegedPlane());

#ifdef OCC_PATCHED
  myView->Convert( Xs, Ys, Xv, Yv, Zv ); 
#else
  // The + 1 overcomes a fault in OCC, in "OpenGl_togl_unproject_raster.c",
  // which transforms the Y axis ordinate. The function uses the height of the
  // window, not the Y maximum which is (height - 1).
  myView->Convert( Xs, Ys + 1, Xv, Yv, Zv ); 
#endif 

  myView->Proj( Vx, Vy, Vz );
  gp_Lin aLine(gp_Pnt(Xv, Yv, Zv), gp_Dir(Vx, Vy, Vz));
  IntAna_IntConicQuad theIntersection( aLine, aPlane, Precision::Angular() );
  if (theIntersection.IsDone())
    {
      if (!theIntersection.IsParallel())
	{
	  if (theIntersection.NbPoints() > 0)
	    {
	      gp_Pnt theSolution(theIntersection.Point(1));
	      X = theSolution.X();
	      Y = theSolution.Y();
	      Z = theSolution.Z();
	      return Standard_True;
	    }
	}
    }
  return Standard_False;
}
/*!
  \brief	Draws the rubberband box
  This function is designed to reduce "flicker" as the box is redrawn,
  especially when the origin in the bottom corner of the window
  \param	origin		A QPoint defining the screen origin
  \param	position	A QPoint defining the current cursor screen location
*/
void QoccViewWidget::drawRubberBand( const QPoint origin, const QPoint position )
{
  if ( myRubberBand )
    {
//      redraw();
      hideRubberBand();
      myRubberBand->setGeometry( QRect( origin, position ).normalized() );
      showRubberBand();
    }
}
/*!
  \brief	Shows the rubberband box
*/
void QoccViewWidget::showRubberBand( void )
{
  if ( myRubberBand )
    {
      myRubberBand->show();
    }
}
/*!
  \brief	Hides the rubberband box
*/
void QoccViewWidget::hideRubberBand( void )
{
  if ( myRubberBand )
    {
      myRubberBand->hide();
    }
}

#if (OCC_VERSION_MAJOR<7)
/*!
  \brief	Static OpenCascade callback proxy
*/
int QoccViewWidget::paintCallBack (Aspect_Drawable /* drawable */, 
				   void* aPointer,
				   Aspect_GraphicCallbackStruct* /* data */)
{
  QoccViewWidget *aWidget = (QoccViewWidget *) aPointer;
  aWidget->paintOCC();
  return 0;
}

/*!
  \brief	The OpenGL paint routine in the callback.
*/
void QoccViewWidget::paintOCC( void )
{
  glDisable( GL_LIGHTING ); 
  glMatrixMode( GL_MODELVIEW );
  glPushMatrix();
  glLoadIdentity();
  glMatrixMode( GL_PROJECTION );
  glPushMatrix();
  glLoadIdentity();

  GLfloat left   = -1.0f;
  GLfloat right  =  1.0f;
  GLfloat bottom = -1.0f;
  GLfloat top    =  1.0f;
  GLfloat depth  =  1.0f;

  glOrtho( left, right, bottom, top, 1.0, -1.0 );

#ifndef OCC_PATCHED
  glEnable(GL_BLEND);
  if (myView->ColorScaleIsDisplayed())
    {
      // Not needed on patched OCC 6.2 versions, but is the lowest
      // common denominator working code on collaborators OpenGL
      // graphics cards.
      glBlendFunc(GL_ONE, GL_ONE_MINUS_SRC_COLOR);
    }
#endif

//  // Gradient Background
//   glBegin( GL_QUADS);
//   {
//     glColor4f  (  0.1f, 0.1f, 0.1f, 1.0f );
//     glVertex3d (  left, bottom, depth );
//     glVertex3d ( right, bottom, depth );
//     glColor4f  (  0.8f, 0.8f, 0.9f, 1.0f );
//     glVertex3d ( right,    top, depth );
//     glVertex3d (  left,    top, depth );
//   }
//   glEnd();

  glPopMatrix();
  glMatrixMode( GL_MODELVIEW );
  glPopMatrix();

}
#endif

/*!
  \brief	This routine calculates the minimum sensible precision for the point 
  selection routines, by setting an minumum resolution to a decade one
  higher than the equivalent pixel width.
  \param	resized		Indicates that recaculation os required due to state
  changes in the view.
*/
Standard_Real QoccViewWidget::viewPrecision( bool resized )
{

  Standard_Real X1, Y1, Z1;
  Standard_Real X2, Y2, Z2;

  if (resized || myViewPrecision == 0.0)
    {
      myView->Convert( 0, 0, X1, Y1, Z1 ); 
      myView->Convert( 1, 0, X2, Y2, Z2 ); 
      Standard_Real pixWidth = X2 - X1;
      if ( pixWidth != 0.0 )
	{
	  // Return the precision as the next highest decade above the pixel width
	  myViewPrecision = std::pow (10.0, std::floor(std::log10( pixWidth ) + 1.0));
	}
      else
	{
	  // Return the user precision if window not defined
	  myViewPrecision = myPrecision; 
	}
    }
  return myViewPrecision;
}
//----------------------------------------------------------------------------------------------------------
//----------------------------------------------------------------------------------------------------------

//OCCViewScreenshots::OCCViewScreenshots(/*Handle_AIS_InteractiveContext& context, */QString initPath)
//: QDialog(NULL)
//{
//  format_ = "pnm";
//  initialPath_ = initPath;

//  QVBoxLayout *l = new QVBoxLayout(this);
//  //setModal(false);
//  resize(1000,500);

//  occWidget_ = new QoccViewWidget(this/*, context*/);
//  occWidget_->setSizePolicy(QSizePolicy::Expanding,QSizePolicy::Expanding);

//  l->addWidget(occWidget_);
//  QFrame* frame = new QFrame(this);
//  frame->setSizePolicy(QSizePolicy::Minimum,QSizePolicy::Minimum);
//  l->addWidget(frame);

//  QHBoxLayout *h = new QHBoxLayout(frame);

//  QPushButton *closeBtn = new QPushButton("close");
//  h->addWidget(closeBtn);
//  QPushButton *okBtn = new QPushButton("screen shot");
//  h->addWidget(okBtn);

//  connect(okBtn, &QPushButton::clicked, this, &OCCViewScreenshots::screenShot);
//  connect(closeBtn, &QPushButton::clicked, this, &OCCViewScreenshots::accept);
//}

//void OCCViewScreenshots::screenShot()
//{
//  QFileInfo fileName;
//  fileName.setFile( QFileDialog::getSaveFileName(NULL, QObject::tr("Save As"),
//                            initialPath_,
//                            QObject::tr("%1 Files (*.%2);;All Files (*)")
//                            .arg(format_.toUpper())
//                            .arg(format_)) );

//  files.append(fileName.absoluteFilePath());
//  cout << "Exporting screenshot to: " << fileName.absoluteFilePath().toStdString() << endl;
//  char fName[fileName.absoluteFilePath().length()+10];
//  strcpy(fName, fileName.absoluteFilePath().toStdString().c_str());
//  const Handle_V3d_View& myView = occWidget_->getView();
//  myView->Dump(fName);
//}
<|MERGE_RESOLUTION|>--- conflicted
+++ resolved
@@ -246,52 +246,6 @@
 }
 
 
-<<<<<<< HEAD
-=======
-void QoccViewWidget::init()
-{
-
-#if 0
-  myView = myContext_->CurrentViewer()->CreateView();
-  Aspect_Handle windowHandle = static_cast<Aspect_Handle>(winId());
-  hWnd = new Xw_Window
-      (
-        myContext_->CurrentViewer()->Driver()->GetDisplayConnection(),
-        windowHandle
-      );
-#else
-  myView = myContext_->CurrentViewer()->CreateView();
-  Handle(OcctWindow) hWnd = new OcctWindow ( this );
-#endif
-
-  myView->SetWindow( hWnd );
-
-
-  if ( !hWnd->IsMapped() )
-  {
-    hWnd->Map();
-  }
-
-
-  myView->SetBackgroundColor (Quantity_NOC_WHITE);
-  myView->MustBeResized();
-
-
-  // Set up axes (Trihedron) in lower left corner.
-  myView->SetScale( 2 );			// Choose a "nicer" intial scale
-
-  // Set up axes (Trihedron) in lower left corner.
-  myView->TriedronDisplay( Aspect_TOTP_LEFT_LOWER, Quantity_NOC_BLACK, 0.1, V3d_ZBUFFER );
-//  myView->SetShadingModel(V3d_PHONG);
-
-  myView->SetProj( V3d_Zpos );
-  myView->SetUp( V3d_Xpos );
-
-  myViewInitialized = true;
-  myMode = CurAction3d_Nothing;
-}
-
->>>>>>> 043121c0
 
 /*!
 \brief	Paint Event
