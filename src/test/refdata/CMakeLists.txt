if (PYTHONLIBS_FOUND)

<<<<<<< HEAD
    project(test_refdata)

    add_executable(test_refdata test_refdata.cpp)
    target_link_libraries(test_refdata refdata ${PYTHON_LIBRARIES})
    add_test(NAME test_refdata COMMAND test_refdata)

endif()
=======
add_executable(test_refdata test_refdata.cpp)
target_link_libraries(test_refdata refdata)
linkToolkitVtk(test_refdata Offscreen)
add_test(NAME test_refdata COMMAND test_refdata) 
>>>>>>> 49ef8ad6
<|MERGE_RESOLUTION|>--- conflicted
+++ resolved
@@ -1,16 +1,10 @@
 if (PYTHONLIBS_FOUND)
 
-<<<<<<< HEAD
     project(test_refdata)
 
     add_executable(test_refdata test_refdata.cpp)
-    target_link_libraries(test_refdata refdata ${PYTHON_LIBRARIES})
+    target_link_libraries(test_refdata refdata)
+    linkToolkitVtk(test_refdata Offscreen)
     add_test(NAME test_refdata COMMAND test_refdata)
 
-endif()
-=======
-add_executable(test_refdata test_refdata.cpp)
-target_link_libraries(test_refdata refdata)
-linkToolkitVtk(test_refdata Offscreen)
-add_test(NAME test_refdata COMMAND test_refdata) 
->>>>>>> 49ef8ad6
+endif()