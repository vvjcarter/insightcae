--- conflicted
+++ resolved
@@ -32,15 +32,7 @@
       } \
     } Impl_##NAME##Inserter = NAME##Inserter(*this); \
 
-<<<<<<< HEAD
 
-=======
-    
-    union bla {
-       struct eins { double x; } e;
-       struct zwei { int y; } z;
-    };
->>>>>>> 9484f868
 struct Test_TurbulentVelocityInletBC
 {
 // 	boost::assign::list_of<ParameterSet::SingleEntry>
@@ -119,38 +111,6 @@
 
 int main()
 {
-<<<<<<< HEAD
-  try
-  {
-     Test_TurbulentVelocityInletBC::Parameters spp =
-      Test_TurbulentVelocityInletBC::Parameters::makeWithDefaults();
-
-     spp->saveToFile("test_spp.ist");
-//      spp->readFromFile("test_spp.ist");
-     spp.syncFromOther(spp);
-     
-     ParameterSet p(*spp);
-     p.saveToFile("test_p.ist");
-     
-     cout<<"created"<<endl;
-         
-     cout<<"sync from other:"<<endl;
-     
-//      cout<<"BEFORE SYNC: "<<spp.testarray.size()<<endl;
-     spp.syncFromOther(p);
-//      cout<<"AFTER SYNC: "<<spp.testarray.size()<<endl;
-
-//      spp.pa=1.;
-//      spp.pb=false;
-//      spp.sub.pa=1.0;
-//      spp.sub.path.c_str();
-//      spp.sub.subsub.path.c_str();
-  }
-  catch (insight::Exception e)
-  {
-    cout<<e<<endl;
-  }
-=======
 //   try
 //   {
 //      Test_TurbulentVelocityInletBC::Parameters spp =
@@ -178,7 +138,6 @@
 //   {
 //     cout<<e<<endl;
 //   }
->>>>>>> 9484f868
  /*
  OFDictData::dict dictdata;
  std::ifstream f("transportProperties");
