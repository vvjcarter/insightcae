
<<<<<<< HEAD
add_subdirectory(refdata)
add_subdirectory(toolkit)
add_subdirectory(openfoam)
=======
add_subdirectory(installationTests) # these binaries should go into common bin because they shall be shipped with the install package

set(CMAKE_RUNTIME_OUTPUT_DIRECTORY ${CMAKE_CURRENT_BINARY_DIR})
set(CMAKE_LIBRARY_OUTPUT_DIRECTORY ${CMAKE_CURRENT_BINARY_DIR})


if(INSIGHT_BUILD_TESTS)
    add_subdirectory(refdata)
    add_subdirectory(toolkit)
    add_subdirectory(openfoam)
    add_subdirectory(gui)
    add_subdirectory(pdl)
endif()
>>>>>>> 49ef8ad6
<|MERGE_RESOLUTION|>--- conflicted
+++ resolved
@@ -1,9 +1,4 @@
 
-<<<<<<< HEAD
-add_subdirectory(refdata)
-add_subdirectory(toolkit)
-add_subdirectory(openfoam)
-=======
 add_subdirectory(installationTests) # these binaries should go into common bin because they shall be shipped with the install package
 
 set(CMAKE_RUNTIME_OUTPUT_DIRECTORY ${CMAKE_CURRENT_BINARY_DIR})
@@ -16,5 +11,4 @@
     add_subdirectory(openfoam)
     add_subdirectory(gui)
     add_subdirectory(pdl)
-endif()
->>>>>>> 49ef8ad6
+endif()