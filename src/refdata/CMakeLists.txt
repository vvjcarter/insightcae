--- conflicted
+++ resolved
@@ -6,21 +6,8 @@
     set(refdata_SOURCES refdata.cpp)
 
 
-<<<<<<< HEAD
-    link_directories(${Boost_LIBRARY_DIR})
-=======
-add_library(refdata SHARED ${refdata_SOURCES})
-target_include_directories(refdata 
-  PUBLIC ${CMAKE_CURRENT_BINARY_DIR} 
-  PUBLIC ${CMAKE_CURRENT_SOURCE_DIR}
-  )
-target_link_libraries(refdata toolkit)
->>>>>>> 49ef8ad6
-
     add_library(refdata SHARED ${refdata_SOURCES})
     target_include_directories(refdata
-    #  PUBLIC ${toolkit_SOURCE_DIR}
-    #  PUBLIC ${PYTHON_INCLUDE_DIR}/python2.7
       PUBLIC ${CMAKE_CURRENT_BINARY_DIR}
       PUBLIC ${CMAKE_CURRENT_SOURCE_DIR}
       )
