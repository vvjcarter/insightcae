project(toolkit_gui)

set(CMAKE_AUTOMOC ON)
SET(CMAKE_AUTOUIC ON)
set(CMAKE_AUTORCC ON)

find_package(Qt5Widgets CONFIG REQUIRED)
#find_package(Qt5WebEngineWidgets CONFIG REQUIRED)

find_package(Qt5Widgets CONFIG REQUIRED)
find_package(Qwt REQUIRED)

set(toolkit_gui_SRCS 
    parameterwrapper.cpp 
    parametereditorwidget.cpp
    qdebugstream.cpp
    qinsighterror.cpp
    email.cpp
    mimetypemanager.cpp
    helpwidget.cpp
    of_clean_case.cpp
    snappyhexmesh_gui.cpp
    blockmesh_curvedcylinder.cpp
    blockmesh_cylwedge.cpp
    blockmesh_tubemesh.cpp
    blockmesh_gui.cpp
    parametersetvisualizer.cpp
    logviewerwidget.cpp
    graphprogressdisplayer.cpp
    insightcaeapplication.cpp
<<<<<<< HEAD
    remotedirselector.cpp
    remotesync.cpp
    sdmdiarea.cpp
=======
    blockmesh_cylwedge_gui.cpp
    blockmesh_cylwedgeortho_gui.cpp
>>>>>>> 875bbed9
)

file(GLOB_RECURSE toolkit_gui_HEADERS "*.h")

SET(toolkit_gui_FORMS
    of_clean_case.ui
    remotedirselector.ui
)
SET(toolkit_gui_RCCS toolkit_gui.qrc)

add_library(toolkit_gui SHARED ${toolkit_gui_SRCS} ${toolkit_gui_HEADERS} ${toolkit_gui_FORMS} ${toolkit_gui_RCCS})
add_PDL(toolkit_gui "${toolkit_gui_HEADERS}")

target_link_libraries(toolkit_gui
 toolkit insightcad_gui
 Qt5::Widgets #Qt5::WebEngineWidgets
 ${QWT_LIBRARY} ${QWT_LIBRARIES}
 ${Boost_LIBRARIES}
 )

target_include_directories(toolkit_gui
  PUBLIC ${QT_INCLUDES} 
  PUBLIC ${QWT_INCLUDE_DIR}
  PUBLIC ${Boost_INCLUDE_DIR}
  PUBLIC ${CMAKE_CURRENT_BINARY_DIR} 
  PUBLIC ${CMAKE_CURRENT_SOURCE_DIR}
 )

install(TARGETS toolkit_gui LIBRARY DESTINATION lib)<|MERGE_RESOLUTION|>--- conflicted
+++ resolved
@@ -28,14 +28,11 @@
     logviewerwidget.cpp
     graphprogressdisplayer.cpp
     insightcaeapplication.cpp
-<<<<<<< HEAD
     remotedirselector.cpp
     remotesync.cpp
     sdmdiarea.cpp
-=======
     blockmesh_cylwedge_gui.cpp
     blockmesh_cylwedgeortho_gui.cpp
->>>>>>> 875bbed9
 )
 
 file(GLOB_RECURSE toolkit_gui_HEADERS "*.h")
